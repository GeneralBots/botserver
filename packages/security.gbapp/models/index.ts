/*****************************************************************************\
|                                               ( )_  _                       |
|    _ _    _ __   _ _    __    ___ ___     _ _ | ,_)(_)  ___   ___     _     |
|   ( '_`\ ( '__)/'_` ) /'_ `\/' _ ` _ `\ /'_` )| |  | |/',__)/' v `\ /'_`\   |
|   | (_) )| |  ( (_| |( (_) || ( ) ( ) |( (_| || |_ | |\__, \| (˅) |( (_) )  |
|   | ,__/'(_)  `\__,_)`\__  |(_) (_) (_)`\__,_)`\__)(_)(____/(_) (_)`\___/'  |
|   | |                ( )_) |                                                |
|   (_)                 \___/'                                                |
|                                                                             |
| General Bots Copyright (c) Pragmatismo.io. All rights reserved.             |
| Licensed under the AGPL-3.0.                                                |
|                                                                             |
| According to our dual licensing model, this program can be used either      |
| under the terms of the GNU Affero General Public License, version 3,        |
| or under a proprietary license.                                             |
|                                                                             |
| The texts of the GNU Affero General Public License with an additional       |
| permission and of our proprietary license can be found at and               |
| in the LICENSE file you have received along with this program.              |
|                                                                             |
| This program is distributed in the hope that it will be useful,             |
| but WITHOUT ANY WARRANTY, without even the implied warranty of              |
| MERCHANTABILITY or FITNESS FOR A PARTICULAR PURPOSE. See the                |
| GNU Affero General Public License for more details.                         |
|                                                                             |
| "General Bots" is a registered trademark of Pragmatismo.io.                 |
| The licensing of the program under the AGPLv3 does not imply a              |
| trademark license. Therefore any rights, title and interest in              |
| our trademarks remain entirely with us.                                     |
|                                                                             |
\*****************************************************************************/

/**
 * @fileoverview General Bots server core.
 */

'use strict';

import {
  AutoIncrement,
  BelongsTo,
  Column,
  DataType,
  ForeignKey,
  Length,
  Model,
  PrimaryKey,
  Table
} from 'sequelize-typescript';

import { GuaribasInstance } from '../../core.gbapp/models/GBModel.js';

/**
 * A user and its metadata.
 */
@Table
export class GuaribasUser extends Model<GuaribasUser> {
  @PrimaryKey
  @AutoIncrement
  @Column(DataType.INTEGER)
  declare userId: number;

  @Column(DataType.STRING(255))
  declare displayName: string;

<<<<<<< HEAD
  @Column(DataType.STRING(255))
  userSystemId: string;

=======
>>>>>>> d09265e0
  @Column(DataType.STRING(255))
  declare userSystemId: string;
  
  @Column(DataType.STRING(255))
  declare userName: string;

  @Column(DataType.STRING(255))
  declare defaultChannel: string;

  @Column(DataType.STRING(255))
  declare email: string;

  @Column(DataType.STRING(5))
  declare locale: string;

  @ForeignKey(() => GuaribasInstance)
  @Column(DataType.INTEGER)
  declare instanceId: number;

  @BelongsTo(() => GuaribasInstance)
  declare instance: GuaribasInstance;

  @Column(DataType.INTEGER)
  declare agentSystemId: string;

  @Column(DataType.DATE)
  declare agentContacted: Date;

  @Column(DataType.STRING(16))
  declare agentMode: string;

  @Column(DataType.TEXT)
  declare conversationReference: string;

  @Column(DataType.STRING(64))
  declare hearOnDialog: string;
}

/**
 * A group of users.
 */
@Table
export class GuaribasGroup extends Model<GuaribasGroup> {
  @PrimaryKey
  @AutoIncrement
  @Column(DataType.INTEGER)
  declare groupId: number;

  @Length({ min: 0, max: 512 })
  @Column(DataType.STRING(512))
  declare displayName: string;

  @ForeignKey(() => GuaribasInstance)
  @Column(DataType.INTEGER)
  declare instanceId: number;

  @BelongsTo(() => GuaribasInstance)
  declare instance: GuaribasInstance;
}

/**
 * Relation of groups and users.
 */
@Table
export class GuaribasUserGroup extends Model<GuaribasUserGroup> {
  @ForeignKey(() => GuaribasUser)
  @Column(DataType.INTEGER)
  declare userId: number;

  @ForeignKey(() => GuaribasGroup)
  @Column(DataType.INTEGER)
  declare groupId: number;

  @ForeignKey(() => GuaribasInstance)
  @Column(DataType.INTEGER)
  declare instanceId: number;

  @BelongsTo(() => GuaribasInstance)
  declare instance: GuaribasInstance;

  @BelongsTo(() => GuaribasGroup)
  declare group: GuaribasGroup;

  @BelongsTo(() => GuaribasUser)
  declare user: GuaribasUser;
}<|MERGE_RESOLUTION|>--- conflicted
+++ resolved
@@ -63,12 +63,6 @@
   @Column(DataType.STRING(255))
   declare displayName: string;
 
-<<<<<<< HEAD
-  @Column(DataType.STRING(255))
-  userSystemId: string;
-
-=======
->>>>>>> d09265e0
   @Column(DataType.STRING(255))
   declare userSystemId: string;
   
