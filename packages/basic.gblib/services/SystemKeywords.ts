--- conflicted
+++ resolved
@@ -347,6 +347,7 @@
 
     delete this.cachedMerge[pid];
 
+
     // Capture memory usage before GC
     GBLogEx.info(min, ``);
 
@@ -759,10 +760,7 @@
     let rowsDest = [];
 
     rows.forEach(row => {
-<<<<<<< HEAD
-
-=======
->>>>>>> 63efa588
+      
       if (GBUtil.hasSubObject(row)) {
         row = this.flattenJSON(row);
       }
