--- conflicted
+++ resolved
@@ -237,20 +237,12 @@
       const express = require('express');
       GBServer.globals.server.use(`/audios`, express.static('work'));
 
-<<<<<<< HEAD
-      
-      try {
-        const res = await request.post(options);
-      } catch (error) {
-        GBLog.error(`Error initializing 3rd party Whatsapp provider(1) ${error.message}`);
-=======
       if (options) {
         try {
           await request.post(options);
         } catch (error) {
           GBLog.error(`Error initializing 3rd party Whatsapp provider(1) ${error.message}`);
         }
->>>>>>> faccecf7
       }
     }
   }
