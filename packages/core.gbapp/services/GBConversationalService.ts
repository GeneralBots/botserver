--- conflicted
+++ resolved
@@ -81,17 +81,12 @@
     return step.context.activity.locale;
   }
 
-<<<<<<< HEAD
   public async sendFile(min: GBMinInstance, step: GBDialogStep, mobile: string, url: string, caption: string): Promise<any> {
     if (step !== null) {
       mobile = step.context.activity.from.id;
     }
-=======
-  public async sendFile(min: GBMinInstance, step: GBDialogStep, url: string, caption: string): Promise<any> {
-    const mobile = step.context.activity.from.id;
->>>>>>> d9857b98
     const filename = url.substring(url.lastIndexOf('/') + 1);
-    await min.whatsAppDirectLine.sendFileToDevice(mobile, url, filename);
+    await min.whatsAppDirectLine.sendFileToDevice(mobile, url, filename, caption);
 
   }
 
@@ -150,12 +145,17 @@
       InImageBegin,
       InImageCaption,
       InImageAddressBegin,
-      InImageAddressBody
+      InImageAddressBody,
+      InEmbedBegin,
+      InEmbedEnd,
+      InEmbedAddressBegin,
+      InEmbedAddressEnd
     };
     let state = State.InText;
     let currentImage = '';
     let currentText = '';
     let currentCaption = '';
+    let currentEmbedUrl = '';
 
     //![General Bots](/instance/images/gb.png)
     for (var i = 0; i < text.length; i++) {
@@ -166,8 +166,44 @@
           if (c === '!') {
             state = State.InImageBegin;
           }
+          else if (c === '[') {
+            state = State.InEmbedBegin;
+          }
           else {
             currentText = currentText.concat(c);
+          }
+          break;
+        case State.InEmbedBegin:
+          if (c === '=') {
+            if (currentText !== '') {
+              if (mobile === null) {
+                await step.context.sendActivity(currentText);
+              }
+              else {
+                this.sendToMobile(min, mobile, currentText);
+              }
+              await sleep(3000);
+            }
+            currentText = '';
+            state = State.InEmbedAddressBegin;
+          }
+          
+          break;
+        case State.InEmbedAddressBegin:
+          if (c === ']') {
+            state = State.InEmbedEnd;
+            let url = urlJoin(GBServer.globals.publicAddress, currentEmbedUrl);
+            await this.sendFile(min, step, mobile, url, null);
+            await sleep(5000);
+            currentEmbedUrl = '';
+          }
+          else{
+            currentEmbedUrl = currentEmbedUrl.concat(c);
+          }
+          break;
+        case State.InEmbedEnd:
+          if (c === ']') {
+            state = State.InText;
           }
           break;
         case State.InImageBegin:
@@ -206,13 +242,8 @@
           if (c === ')') {
             state = State.InText;
             let url = urlJoin(GBServer.globals.publicAddress, currentImage);
-<<<<<<< HEAD
             await this.sendFile(min, step, mobile, url, currentCaption);
             currentCaption = '';
-=======
-            let caption = null; // TODO: Parse. 
-            await this.sendFile(min, step, url, caption);
->>>>>>> d9857b98
             await sleep(5000);
             currentImage = '';
           }
