--- conflicted
+++ resolved
@@ -256,13 +256,9 @@
       GBServer.globals.sysPackages,
       GBServer.globals.appPackages
     );
-<<<<<<< HEAD
     
     // TODO: min['groupCache'] = await KBService.getGroupReplies(instance.instanceId);
 
-=======
-    //TODO: min['groupCache'] = await KBService.getGroupReplies(instance.instanceId);
->>>>>>> d09265e0
     GBServer.globals.minInstances.push(min);
 
     await this.deployer.deployPackage(min, 'packages/default.gbtheme');
