--- conflicted
+++ resolved
@@ -34,907 +34,6 @@
  * @fileoverview General Bots server core.
  */
 
-<<<<<<< HEAD
- 'use strict';
- const { DialogSet, TextPrompt } = require('botbuilder-dialogs');
- const express = require('express');
- const Fs = require('fs');
- const request = require('request-promise-native');
- const removeRoute = require('express-remove-route');
- const ssrForBots = require("ssr-for-bots").default;
- const AuthenticationContext = require('adal-node').AuthenticationContext;
- const wash = require('washyourmouthoutwithsoap');
- const { FacebookAdapter } = require('botbuilder-adapter-facebook');
- const path = require('path');
- import {
-   AutoSaveStateMiddleware,
-   BotFrameworkAdapter,
-   ConversationState,
-   MemoryStorage,
-   TurnContext,
-   UserState
- } from 'botbuilder';
- import { ConfirmPrompt, OAuthPrompt, WaterfallDialog } from 'botbuilder-dialogs';
- import {
-   GBDialogStep,
-   GBLog,
-   GBMinInstance,
-   IGBAdminService,
-   IGBConversationalService,
-   IGBCoreService,
-   IGBInstance,
-   IGBPackage
- } from 'botlib';
- import { CollectionUtil } from 'pragmatismo-io-framework';
- import { MicrosoftAppCredentials } from 'botframework-connector';
- import { GBServer } from '../../../src/app';
- import { GBAdminService } from '../../admin.gbapp/services/GBAdminService';
- import { GuaribasConversationMessage } from '../../analytics.gblib/models';
- import { AnalyticsService } from '../../analytics.gblib/services/AnalyticsService';
- import { GBVMService } from '../../basic.gblib/services/GBVMService';
- import { AskDialogArgs } from '../../kb.gbapp/dialogs/AskDialog';
- import { KBService } from '../../kb.gbapp/services/KBService';
- import { SecService } from '../../security.gbapp/services/SecService';
- import { WhatsappDirectLine } from '../../whatsapp.gblib/services/WhatsappDirectLine';
- import { Messages } from '../strings';
- import { GBConfigService } from './GBConfigService';
- import { GBConversationalService } from './GBConversationalService';
- import { GBDeployer } from './GBDeployer';
- import urlJoin = require('url-join');
- import fs = require('fs');
- import { GoogleChatDirectLine } from '../../google-chat.gblib/services/GoogleChatDirectLine';
- import { ScheduleServices } from '../../basic.gblib/services/ScheduleServices';
- import { SystemKeywords } from '../../basic.gblib/services/SystemKeywords';
- 
- /**
-  * Minimal service layer for a bot and encapsulation of BOT Framework calls.
-  */
- export class GBMinService {
- 
-   /**
-    * Default General Bots User Interface package.
-    */
-   private static uiPackage = 'default.gbui';
- 
-   /**
-    * Main core service attached to this bot service.
-    */
-   public core: IGBCoreService;
- 
-   /**
-    * Reference to conversation services like receive and prompt text.
-    */
-   public conversationalService: IGBConversationalService;
- 
-   /**
-    * Conversational administration services like publishing packages.
-    */
-   public adminService: IGBAdminService;
- 
-   /**
-    * Deployent of packages and publishing related services.
-    */
-   public deployer: GBDeployer;
- 
-   /**
-    * Static initialization of minimal instance.
-    */
-   constructor(
-     core: IGBCoreService,
-     conversationalService: IGBConversationalService,
-     adminService: IGBAdminService,
-     deployer: GBDeployer
-   ) {
-     this.core = core;
-     this.conversationalService = conversationalService;
-     this.adminService = adminService;
-     this.deployer = deployer;
-   }
- 
-   /**
-    * Constructs a new minimal instance for each bot.
-    */
-   public async buildMin(instances: IGBInstance[]) {
- 
-     // Servers default UI on root address '/' if web enabled.
- 
-     if (process.env.DISABLE_WEB !== 'true') {
- 
-       // SSR processing.
- 
-       const defaultOptions = {
-         prerender: [],
-         exclude: ["/api/", "/instances/", "/webhooks/"],
-         useCache: true,
-         cacheRefreshRate: 86400
-       };
-       GBServer.globals.server.use(ssrForBots(defaultOptions));
- 
-       const url = GBServer.globals.wwwroot
-         ? GBServer.globals.wwwroot
-         : urlJoin(GBDeployer.deployFolder, GBMinService.uiPackage, 'build');
- 
-       // default.gbui access definition.
- 
-       GBServer.globals.server.use('/', express.static(url));
-       GBServer.globals.server.use('/ssr-delay', async (req,res) => {
- 
-         const sleep = async ms =>  {
-           return new Promise(resolve => {
-             setTimeout(resolve, ms);
-           });
-         };
-         await sleep(20000);
-         res.status(200);
-         res.end();
-       });
-     }
- 
-     // Servers the bot information object via HTTP so clients can get
-     // instance information stored on server.
- 
-     if (process.env.DISABLE_WEB !== 'true') {
-       GBServer.globals.server.get('/instances/:botId', this.handleGetInstanceForClient.bind(this));
-     }
- 
-     // Servers the WhatsApp callback.
- 
-     GBServer.globals.server.post('/webhooks/whatsapp/:botId', this.WhatsAppCallback.bind(this));
- 
-     // Calls mountBot event to all bots.
- 
-     await CollectionUtil.asyncForEach(instances, async instance => {
-       try {
-         await this.mountBot(instance);
-       } catch (error) {
-         GBLog.error(`Error mounting bot ${instance.botId}: ${error.message}\n${error.stack}`);
-       }
-     });
- 
-     // Then all remaining general packages are loaded.
- 
-     await CollectionUtil.asyncForEach(instances, async instance => {
-       GBDeployer.mountGBKBAssets(`${instance.botId}.gbkb`,
-         instance.botId, `${instance.botId}.gbkb`);
-     });
- 
-     GBLog.info(`Package deployment done.`);
- 
- 
-   }
- 
- 
- 
-   /**
-    * Removes bot endpoint from web listeners and remove bot instance
-    * from list of global server bot instances.
-    */
-   public async unmountBot(botId: string) {
-     const url = `/api/messages/${botId}`;
-     removeRoute(GBServer.globals.server, url);
- 
-     const uiUrl = `/${botId}`;
-     removeRoute(GBServer.globals.server, uiUrl);
- 
-     GBServer.globals.minInstances = GBServer.globals.minInstances.filter(p => p.instance.botId !== botId);
- 
-   }
- 
-   /**
-    * Mount the instance by creating an BOT Framework bot object,
-    * serving bot endpoint in several URL like WhatsApp endpoint, .gbkb assets,
-    * installing all BASIC artifacts from .gbdialog and OAuth2.
-    */
-   public async mountBot(instance: IGBInstance) {
- 
-     // Build bot adapter.
- 
-     const { min, adapter, conversationState } = await this.buildBotAdapter(
-       instance,
-       GBServer.globals.sysPackages,
-       GBServer.globals.appPackages
-     );
-     min['groupCache'] = await KBService.getGroupReplies(instance.instanceId);
-     GBServer.globals.minInstances.push(min);
- 
-     await this.deployer.deployPackage(min, 'packages/default.gbtheme');
- 
-     // Install per bot deployed packages.
- 
-     let packagePath = `work/${min.botId}.gbai/${min.botId}.gbdialog`;
-     if (fs.existsSync(packagePath)) {
-       await this.deployer.deployPackage(min, packagePath);
-     }
-     packagePath = `work/${min.botId}.gbai/${min.botId}.gbapp`;
-     if (fs.existsSync(packagePath)) {
-       await this.deployer.deployPackage(min, packagePath);
-     }
-     packagePath = `work/${min.botId}.gbai/${min.botId}.gbtheme`;
-     if (fs.existsSync(packagePath)) {
-       await this.deployer.deployPackage(min, packagePath);
-     }
-     packagePath = `work/${min.botId}.gbai/${min.botId}.gblib`;
-     if (fs.existsSync(packagePath)) {
-       await this.deployer.deployPackage(min, packagePath);
-     }
- 
-     const service = new ScheduleServices();
-     await service.loadSchedules(min);
- 
-     // Calls the loadBot context.activity for all packages.
- 
-     await this.invokeLoadBot(GBServer.globals.appPackages, GBServer.globals.sysPackages, min);
- 
-     // Serves individual URL for each bot conversational interface.
- 
-     const receiver = async (req, res) => {
-       await this.receiver(req, res, conversationState, min, instance, GBServer.globals.appPackages);
-     };
-     const url = `/api/messages/${instance.botId}`;
-     GBServer.globals.server.post(url, receiver);
-     GBServer.globals.server.get(url, (req, res) => {
-       if (req.query['hub.mode'] === 'subscribe') {
-         if (req.query['hub.verify_token'] === process.env.FACEBOOK_VERIFY_TOKEN) {
-           const val = req.query['hub.challenge'];
-           res.send(val);
-         } else {
-           GBLog.error('Failed to verify endpoint.');
-           res.send('OK');
-         }
-       }
-       res.end();
-     });
-     GBLog.info(`GeneralBots(${instance.engineName}) listening on: ${url}.`);
- 
-     // Serves individual URL for each bot user interface.
- 
-     if (process.env.DISABLE_WEB !== 'true') {
-       const uiUrl = `/${instance.botId}`;
-       const uiUrlAlt = `/${instance.activationCode}`;
-       GBServer.globals.server.use(
-         uiUrl,
-         express.static(urlJoin(GBDeployer.deployFolder, GBMinService.uiPackage, 'build'))
-       );
-       GBServer.globals.server.use(
-         uiUrlAlt,
-         express.static(urlJoin(GBDeployer.deployFolder, GBMinService.uiPackage, 'build'))
-       );
-       const domain = min.core.getParam(min.instance, 'Domain', null);
-       if (domain) {
-         GBServer.globals.server.use(
-           domain,
-           express.static(urlJoin(GBDeployer.deployFolder, GBMinService.uiPackage, 'build'))
-         );
-         GBLog.info(`Bot UI ${GBMinService.uiPackage} accessible at custom domain: ${domain}.`);
-       }
-       GBLog.info(`Bot UI ${GBMinService.uiPackage} accessible at: ${uiUrl} and ${uiUrlAlt}.`);
-     }
- 
-     // Clients get redirected here in order to create an OAuth authorize url and redirect them to AAD.
-     // There they will authenticate and give their consent to allow this app access to
-     // some resource they own.
- 
-     this.handleOAuthRequests(GBServer.globals.server, min);
- 
-     // After consent is granted AAD redirects here.  The ADAL library
-     // is invoked via the AuthenticationContext and retrieves an
-     // access token that can be used to access the user owned resource.
- 
-     this.handleOAuthTokenRequests(GBServer.globals.server, min, instance);
- 
-     // Provides checking of instance health.
- 
-     this.createCheckHealthAddress(GBServer.globals.server, min, min.instance);
-   }
- 
-   private async WhatsAppCallback(req, res) {
-     try {
- 
-       // Detects if the message is echo from itself.
- 
-       const id = req.body.messages[0].author.split('@')[0];
-       const senderName = req.body.messages[0].senderName;
-       const sec = new SecService();
-       let user = await sec.getUserFromSystemId(id);
- 
-       if (req.body.messages[0].fromMe) {
-         res.end();
- 
-         return; // Exit here.
-       }
- 
-       let activeMin;
-       let botId = req.params.botId;
-       if (botId === '[default]' || botId === undefined) {
-         botId = GBConfigService.get('BOT_ID');
-       }
- 
-       GBLog.info(`Client requested instance for: ${botId}.`);
- 
- 
-       // Processes group behaviour.
- 
-       let text = req.body.messages[0].body;
-       text = text.replace(/\@\d+ /gi, '');
- 
-       // Ensures that the bot group is the active bot for the user (like switching).
- 
-       const message = req.body.messages[0];
-       if (message.chatName.charAt(0) !== '+') {
-         const group = message.chatName;
- 
-         const botGroup = await this.core.loadInstanceByBotId(group);
-         if (user.instanceId !== botGroup.instanceId) {
-           await sec.updateUserInstance(id, botGroup.instanceId);
-         }
-         activeMin = GBServer.globals.minInstances.filter
-           (p => p.instance.instanceId === botGroup.instanceId)[0];
-         await (activeMin as any).whatsAppDirectLine.received(req, res);
-         return; // EXIT HERE.
-       }
- 
- 
-       // Detects if the welcome message is enabled.
- 
-       if (process.env.WHATSAPP_WELCOME_DISABLED !== 'true') {
- 
-         // Tries to find if user wants to switch bots.
- 
-         let toSwitchMin = GBServer.globals.minInstances.filter(
-           p => p.instance.botId.toLowerCase() === text.toLowerCase()
-         )[0];
-         if (!toSwitchMin) {
-           toSwitchMin = GBServer.globals.minInstances.filter(p =>
-             p.instance.activationCode ? p.instance.activationCode.toLowerCase() === text.toLowerCase() : false
-           )[0];
-         }
- 
-         // Find active bot instance.
- 
-         activeMin = toSwitchMin ? toSwitchMin : GBServer.globals.minBoot;
- 
-         // If it is the first time for the user, tries to auto-execute
-         // start dialog if any is specified in Config.xlsx.
- 
-         if (user === null || user.hearOnDialog) {
-           user = await sec.ensureUser(activeMin.instance.instanceId, id, senderName, '', 'whatsapp', senderName, null);
- 
-           const startDialog = user.hearOnDialog ?
-             user.hearOnDialog :
-             activeMin.core.getParam(activeMin.instance, 'Start Dialog', null);
- 
-           if (startDialog) {
-             GBLog.info(`Calling /start to Auto start ${startDialog} for ${activeMin.instance.instanceId}...`);
-             req.body.messages[0].body = `/start`;
- 
-             // Resets HEAR ON DIALOG value to none and passes
-             // current dialog to the direct line.
- 
-             await sec.updateUserHearOnDialog(user.userId, null);
-             await (activeMin as any).whatsAppDirectLine.received(req, res);
-           } else {
-             await (activeMin as any).whatsAppDirectLine.sendToDevice(
-               id,
-               `Olá! Seja bem-vinda(o)!\nMe chamo ${activeMin.instance.title}. Como posso ajudar? Pode me falar que eu te ouço, me manda um aúdio.`
-               , null);
-             res.end();
-           }
-         } else {
- 
-           // User wants to switch bots.
- 
-           if (toSwitchMin !== undefined) {
- 
-             // So gets the new bot instance information and prepares to
-             // auto start dialog if any is specified.
- 
-             const instance = await this.core.loadInstanceByBotId(activeMin.botId);
-             await sec.updateUserInstance(id, instance.instanceId);
-             await (activeMin as any).whatsAppDirectLine.resetConversationId(id, '');
-             const startDialog = activeMin.core.getParam(activeMin.instance, 'Start Dialog', null);
- 
- 
-             if (startDialog) {
-               GBLog.info(`Calling /start for Auto start : ${startDialog} for ${activeMin.instance.botId}...`);
-               req.body.messages[0].body = `/start`;
-               await (activeMin as any).whatsAppDirectLine.received(req, res);
-             } else {
-               await (activeMin as any).whatsAppDirectLine.sendToDevice(
-                 id,
-                 `Agora falando com ${activeMin.instance.title}...`,
-                 null
-               );
- 
- 
-             }
-             res.end();
-           } else {
-             activeMin = GBServer.globals.minInstances.filter(p => p.instance.instanceId === user.instanceId)[0];
-             if (activeMin === undefined) {
-               activeMin = GBServer.globals.minBoot;
-               await (activeMin as any).whatsAppDirectLine.sendToDevice(
-                 id,
-                 `O outro Bot que você estava falando(${user.instanceId}), não está mais disponível. Agora você está falando comigo, ${activeMin.instance.title}...`
-               );
-             }
-             await (activeMin as any).whatsAppDirectLine.received(req, res);
-           }
-         }
-       } else {
-         let minInstance = GBServer.globals.minInstances.filter(
-           p => p.instance.botId.toLowerCase() === botId
-         )[0];
- 
- 
-         // Just pass the message to the receiver.
- 
-         await minInstance.whatsAppDirectLine.received(req, res);
-       }
-     } catch (error) {
-       GBLog.error(`Error on Whatsapp callback: ${error.data ? error.data : error}`);
-     }
-   }
- 
-   /**
-    * Creates a listener that can be used by external monitors to check
-    * bot instance health.
-    */
-   private createCheckHealthAddress(server: any, min: GBMinInstance, instance: IGBInstance) {
-     server.get(`/${min.instance.botId}/check`, async (req, res) => {
-       try {
- 
-         // Performs the checking of WhatsApp API if enabled for this instance.
- 
-         if (min.whatsAppDirectLine != undefined && instance.whatsappServiceKey !== null) {
-           if (!(await min.whatsAppDirectLine.check(min))) {
-             const error = `WhatsApp API lost connection.`;
-             GBLog.error(error);
-             res.status(500).send(error);
- 
-             return;
-           }
-         }
- 
-         // GB is OK, so 200.
- 
-         res.status(200).send(`General Bot ${min.botId} is healthly.`);
- 
-       } catch (error) {
- 
-         // GB is not OK, 500 and detail the information on response content.
- 
-         GBLog.error(error);
-         res.status(500).send(error.toString());
-       }
-     });
-   }
- 
-   /**
-    * Handle OAuth2 web service calls for token requests
-    * on https://<gbhost>/<BotId>/token URL.
-    */
-   private handleOAuthTokenRequests(server: any, min: GBMinInstance, instance: IGBInstance) {
- 
-     server.get(`/${min.instance.botId}/token`, async (req, res) => {
- 
-       // Checks request state by reading AntiCSRFAttackState from GB Admin infrastructure.
- 
-       const state = await min.adminService.getValue(instance.instanceId, 'AntiCSRFAttackState');
-       if (req.query.state !== state) {
-         const msg = 'WARNING: state field was not provided as anti-CSRF token';
-         GBLog.error(msg);
-         throw new Error(msg);
-       }
-       const authenticationContext = new AuthenticationContext(
-         urlJoin(min.instance.authenticatorAuthorityHostUrl, min.instance.authenticatorTenant)
-       );
-       const resource = 'https://graph.microsoft.com';
- 
-       // Calls MSFT to get token.
- 
-       authenticationContext.acquireTokenWithAuthorizationCode(
-         req.query.code,
-         urlJoin(instance.botEndpoint, min.instance.botId, '/token'),
-         resource,
-         instance.marketplaceId,
-         instance.marketplacePassword,
-         async (err, token) => {
-           if (err) {
-             const msg = `handleOAuthTokenRequests: Error acquiring token: ${err}`;
-             GBLog.error(msg);
-             res.send(msg);
-           } else {
- 
-             // Saves token to the database.
- 
-             await this.adminService.setValue(instance.instanceId, 'accessToken', token.accessToken);
-             await this.adminService.setValue(instance.instanceId, 'refreshToken', token.refreshToken);
-             await this.adminService.setValue(instance.instanceId, 'expiresOn', token.expiresOn.toString());
-             await this.adminService.setValue(instance.instanceId, 'AntiCSRFAttackState', undefined);
- 
-             // Inform the home for default .gbui after finishing token retrival.
- 
-             res.redirect(min.instance.botEndpoint);
-           }
-         }
-       );
-     });
-   }
- 
-   /**
-    * Handle OAuth2 web service calls for authorization requests
-    * on https://<gbhost>/<BotId>/auth URL.
-    */
-   private handleOAuthRequests(server: any, min: GBMinInstance) {
-     server.get(`/${min.instance.botId}/auth`, (req, res) => {
-       let authorizationUrl = urlJoin(
-         min.instance.authenticatorAuthorityHostUrl,
-         min.instance.authenticatorTenant,
-         '/oauth2/authorize'
-       );
-       authorizationUrl = `${authorizationUrl}?response_type=code&client_id=${min.instance.marketplaceId
-         }&redirect_uri=${urlJoin(min.instance.botEndpoint, min.instance.botId, 'token')}`;
-       GBLog.info(`HandleOAuthRequests: ${authorizationUrl}.`);
-       res.redirect(authorizationUrl);
-     });
-   }
- 
-   /**
-    * Returns the instance object to clients requesting bot info.
-    */
-   private async handleGetInstanceForClient(req: any, res: any) {
- 
-     // Translates the requested botId.
- 
-     let botId = req.params.botId;
-     if (botId === '[default]' || botId === undefined) {
-       botId = GBConfigService.get('BOT_ID');
-     }
- 
-     GBLog.info(`Client requested instance for: ${botId}.`);
- 
-     // Loads by the botId itself or by the activationCode field.
- 
-     let instance = await this.core.loadInstanceByBotId(botId);
-     if (instance === null) {
-       instance = await this.core.loadInstanceByActivationCode(botId);
-     }
- 
-     if (instance !== null) {
- 
-       // Gets the webchat token, speech token and theme.
- 
-       const webchatTokenContainer = await this.getWebchatToken(instance);
-       const speechToken = instance.speechKey != undefined ? await this.getSTSToken(instance) : null;
-       let theme = instance.theme;
- 
-       // Sends all information to the .gbui web client.
- 
-       if (!theme) {
-         theme = `default.gbtheme`;
-       }
- 
- 
-       res.send(
-         JSON.stringify({
-           instanceId: instance.instanceId,
-           botId: botId,
-           theme: theme,
-           webchatToken: webchatTokenContainer.token,
-           speechToken: speechToken,
-           conversationId: webchatTokenContainer.conversationId,
-           authenticatorTenant: instance.authenticatorTenant,
-           authenticatorClientId: instance.marketplaceId,
-           paramLogoImageUrl: this.core.getParam(instance, 'Logo Image Url', null),
-           paramLogoImageAlt: this.core.getParam(instance, 'Logo Image Alt', null),
-           paramLogoImageWidth: this.core.getParam(instance, 'Logo Image Width', null),
-           paramLogoImageHeight: this.core.getParam(instance, 'Logo Image Height', null),
-           paramLogoImageType: this.core.getParam(instance, 'Logo Image Type', null)
-         })
-       );
-     } else {
-       const error = `Instance not found while retrieving from .gbui web client: ${botId}.`;
-       res.sendStatus(error);
-       GBLog.error(error);
-     }
-   }
- 
-   /**
-    * Gets Webchat token from Bot Service.
-    */
-   private async getWebchatToken(instance: any) {
-     const options = {
-       url: 'https://directline.botframework.com/v3/directline/tokens/generate',
-       method: 'POST',
-       headers: {
-         Authorization: `Bearer ${instance.webchatKey}`
-       }
-     };
- 
-     try {
-       const json = await request(options);
- 
-       return JSON.parse(json);
-     } catch (error) {
-       const msg = `[botId:${instance.botId}] Error calling Direct Line to generate a token for Web control: ${error}.`;
- 
-       return Promise.reject(new Error(msg));
-     }
-   }
- 
-   /**
-    * Gets a Speech to Text / Text to Speech token from the provider.
-    */
-   private async getSTSToken(instance: any) {
-     const options = {
-       url: instance.speechEndpoint,
-       method: 'POST',
-       headers: {
-         'Ocp-Apim-Subscription-Key': instance.speechKey
-       }
-     };
- 
-     try {
-       return await request(options);
-     } catch (error) {
-       const msg = `Error calling Speech to Text client. Error is: ${error}.`;
- 
-       return Promise.reject(new Error(msg));
-     }
-   }
- 
-   /**
-    * Builds the BOT Framework & GB infrastructures.
-    */
-   private async buildBotAdapter(instance: any, sysPackages: IGBPackage[], appPackages: IGBPackage[]) {
- 
-     // MSFT stuff.
- 
-     const adapter = new BotFrameworkAdapter(
-       { appId: instance.marketplaceId, appPassword: instance.marketplacePassword });
-     const storage = new MemoryStorage();
-     const conversationState = new ConversationState(storage);
-     const userState = new UserState(storage);
-     adapter.use(new AutoSaveStateMiddleware(conversationState, userState));
-     MicrosoftAppCredentials.trustServiceUrl('https://directline.botframework.com',
-       new Date(new Date().setFullYear(new Date().getFullYear() + 10))
-     );
- 
-     // The minimal bot is built here.
- 
-     const min = new GBMinInstance();
-     min.botId = instance.botId;
-     min.bot = adapter;
-     min.userState = userState;
-     min.core = this.core;
-     min.conversationalService = this.conversationalService;
-     min.adminService = this.adminService;
-     min.deployService = this.deployer;
-     min.kbService = new KBService(this.core.sequelize);
-     min.instance = instance;
-     min.cbMap = {};
-     min.scriptMap = {};
-     min.sandBoxMap = {};
-     min["scheduleMap"] = {};
-     min["conversationWelcomed"] = {};
-     min.packages = sysPackages;
-     min.appPackages = appPackages;
- 
-     if (GBServer.globals.minBoot === undefined) {
-       GBServer.globals.minBoot = min;
-     }
- 
-     if (min.instance.facebookWorkplaceVerifyToken) {
-       min['fbAdapter'] = new FacebookAdapter({
-         verify_token: min.instance.facebookWorkplaceVerifyToken,
-         app_secret: min.instance.facebookWorkplaceAppSecret,
-         access_token: min.instance.facebookWorkplaceAccessToken
-       });
-     }
-     // TODO: min.appPackages =  core.getPackagesByInstanceId(min.instance.instanceId);
- 
-     // Creates a hub of services available in .gbapps.
- 
-     await CollectionUtil.asyncForEach(min.appPackages, async (e: IGBPackage) => {
-       let services: ConcatArray<never>;
-       if ((services = await e.onExchangeData(min, 'getServices', null))) {
-         min.gbappServices = { ...min.gbappServices, ...services };
-       }
-     });
- 
-     if (min.instance.googlePrivateKey) {
-       min['googleDirectLine'] = new GoogleChatDirectLine(
-         min,
-         min.botId,
-         min.instance.googleBotKey,
-         min.instance.googleChatSubscriptionName,
-         min.instance.googleChatApiKey,
-         min.instance.googleClientEmail,
-         min.instance.googlePrivateKey.replace(/\\n/gm, '\n'),
-         min.instance.googleProjectId
-       );
-       await min['googleDirectLine'].setup(true);
-     }
-     // If there is WhatsApp configuration specified, initialize
-     // infrastructure objects.
- 
-     if (min.instance.whatsappServiceUrl) {
-       min.whatsAppDirectLine = new WhatsappDirectLine(
-         min,
-         min.botId,
-         min.instance.whatsappBotKey,
-         min.instance.whatsappServiceKey,
-         min.instance.whatsappServiceNumber,
-         min.instance.whatsappServiceUrl
-       );
-       await min.whatsAppDirectLine.setup(true);
-     } else {
-       const minBoot = GBServer.globals.minBoot as any;
-       if (minBoot.instance.whatsappServiceUrl) {
-         min.whatsAppDirectLine = new WhatsappDirectLine(
-           min,
-           min.botId,
-           min.instance.whatsappBotKey,
-           minBoot.instance.whatsappServiceKey,
-           minBoot.instance.whatsappServiceNumber,
-           minBoot.instance.whatsappServiceUrl
-         );
-         await min.whatsAppDirectLine.setup(false);
-       }
-     }
- 
-     // Setups default BOT Framework dialogs.
- 
-     min.userProfile = conversationState.createProperty('userProfile');
-     const dialogState = conversationState.createProperty('dialogState');
- 
-     min.dialogs = new DialogSet(dialogState);
-     min.dialogs.add(new TextPrompt('textPrompt'));
-     min.dialogs.add(new ConfirmPrompt('confirmPrompt'));
-     if (process.env.ENABLE_AUTH) {
-       min.dialogs.add(
-         new OAuthPrompt('oAuthPrompt', {
-           connectionName: 'OAuth2',
-           text: 'Please sign in to General Bots.',
-           title: 'Sign in',
-           timeout: 300000
-         })
-       );
-     }
-     return { min, adapter, conversationState };
-   }
- 
-   /**
-    * Performs calling of loadBot event in all .gbapps.
-    */
-   private async invokeLoadBot(appPackages: IGBPackage[], sysPackages: IGBPackage[], min: GBMinInstance) {
- 
-     // Calls loadBot event in all .gbapp packages.
- 
-     await CollectionUtil.asyncForEach(sysPackages, async p => {
-       p.sysPackages = sysPackages;
-       if (p.getDialogs !== undefined) {
-         const dialogs = await p.getDialogs(min);
-         if (dialogs !== undefined) {
-           dialogs.forEach(dialog => {
-             min.dialogs.add(new WaterfallDialog(dialog.id, dialog.waterfall));
-           });
-         }
-       }
- 
-       await p.loadBot(min);
-     });
- 
-     // Adds all dialogs from .gbapps into global dialo list for this minimal instance.
- 
-     await CollectionUtil.asyncForEach(appPackages, async p => {
-       p.sysPackages = sysPackages;
-       await p.loadBot(min);
-       if (p.getDialogs !== undefined) {
-         const dialogs = await p.getDialogs(min);
-         if (dialogs !== undefined) {
-           dialogs.forEach(dialog => {
-             min.dialogs.add(new WaterfallDialog(dialog.id, dialog.waterfall));
-           });
-         }
-       }
-     });
-   }
- 
-   // TODO: Unify in util.
-   public static userMobile(step) {
-     let mobile = WhatsappDirectLine.mobiles[step.context.activity.conversation.id]
-     return mobile;
- 
-   }
- 
- 
-   /**
-    * BOT Framework web service hook method.
-    */
-   private async receiver(
-     req: any,
-     res: any,
-     conversationState: ConversationState,
-     min: GBMinInstance,
-     instance: any,
-     appPackages: any[]
-   ) {
- 
-     let adapter = min.bot;
- 
-     if (req.body.object) {
-       req['rawBody'] = JSON.stringify(req.body);
-       adapter = min['fbAdapter'];
-     }
- 
-     // Default activity processing and handler.
- 
-     await adapter['processActivity'](req, res, async context => {
- 
-       if (context.activity.text) {
-         context.activity.text = context.activity.text.replace(/\@General Bots Online /gi, '');
-       }
- 
-       // Get loaded user state
- 
-       const step = await min.dialogs.createContext(context);
-       step.context.activity.locale = 'pt-BR';
-       let firstTime = false;
- 
- 
-       try {
-         const user = await min.userProfile.get(context, {});
- 
-         // First time processing.
- 
-         const sec = new SecService();
-         if (!user.loaded) {
-           if (step.context.activity.channelId !== 'msteams') {
-             await min.conversationalService.sendEvent(min, step, 'loadInstance', {});
-           }
- 
-           user.loaded = true;
-           user.subjects = [];
-           user.cb = undefined;
-           user.welcomed = false;
-           user.basicOptions = { maxLines: 100, translatorOn: true, wholeWord: true };
- 
-           firstTime = true;
- 
-           // This same event is dispatched either to all participants
-           // including the bot, that is filtered bellow.
- 
-           if (context.activity.from.id !== min.botId) {
- 
-             // Creates a new row in user table if it does not exists.
- 
-             const member = context.activity.from;
-             const persistedUser = await sec.ensureUser(
-               instance.instanceId,
-               member.id,
-               member.name,
-               '',
-               'web',
-               member.name,
-               null
-             );
-             // Stores conversation associated to the user to group each message.
- 
-             const analytics = new AnalyticsService();
-             user.systemUser = persistedUser;
-             user.conversation = await analytics.createConversation(persistedUser);
- 
-           }
- 
-           if (step.context.activity.channelId !== 'msteams') {
-           const service = new KBService(min.core.sequelize);
-           const data = await service.getFaqBySubjectArray(instance.instanceId, 'faq', undefined);
-           await min.conversationalService.sendEvent(min, step, 'play', {
-             playerType: 'bullet',
-             data: data.slice(0, 10)
-           });
-=======
 'use strict';
 const { DialogSet, TextPrompt } = require('botbuilder-dialogs');
 const express = require('express');
@@ -2277,454 +1376,9 @@
               message: message
             });
 
->>>>>>> d6f8574e
           }
- 
-           // Saves session user (persisted GuaribasUser is inside).
- 
-           await min.userProfile.set(step.context, user);
-         }
- 
-         user.systemUser = await sec.getUserFromSystemId(user.systemUser.userSystemId);
-         await min.userProfile.set(step.context, user);
- 
-         // Required for MSTEAMS handling of persisted conversations.
- 
-         if (step.context.activity.channelId === 'msteams') {
- 
-           if (step.context.activity.attachments && step.context.activity.attachments.length > 1) {
- 
-             const file = context.activity.attachments[0];
-             const credentials = new MicrosoftAppCredentials(min.instance.marketplaceId, min.instance.marketplacePassword);
-             const botToken = await credentials.getToken();
-             const headers = { Authorization: `Bearer ${botToken}` };
-             const t = new SystemKeywords(null, null, null);
-             const data = await t.getByHttp(file.contentUrl, headers, null, null, null, true);
-             const folder = `work/${min.instance.botId}.gbai/cache`;
-             const filename = `${GBAdminService.generateUuid()}.png`;
- 
-             if (!Fs.existsSync(folder)) {
-               Fs.mkdirSync(folder);
-             }
- 
-             Fs.writeFileSync(path.join(folder, filename), data);
-             step.context.activity.text = urlJoin(GBServer.globals.publicAddress, `${min.instance.botId}`, 'cache', filename);
-           }
- 
-           const conversationReference = JSON.stringify(
-             TurnContext.getConversationReference(context.activity)
-           );
-           await sec.updateConversationReferenceById(user.systemUser.userId, conversationReference);
- 
-           if (!user.welcomed) {
-             const startDialog = min.core.getParam(min.instance, 'Start Dialog', null);
-             if (startDialog && !user.welcomed) {
-               user.welcomed = true;
-               GBLog.info(`Auto start (teams) dialog is now being called: ${startDialog} for ${min.instance.botId}...`);
-               await GBVMService.callVM(startDialog.toLowerCase(), min, step, this.deployer);
-             }
-           }
-         }
- 
-         // Required for F0 handling of persisted conversations.
- 
-         GBLog.info(`User>: text:${context.activity.text} (type: ${context.activity.type}, name: ${context.activity.name}, channelId: ${context.activity.channelId}, value: ${context.activity.value})`);
- 
-         // Answer to specific BOT Framework event conversationUpdate to auto start dialogs.
-         // Skips if the bot is talking.
-         const startDialog = min.core.getParam(min.instance, 'Start Dialog', null);
- 
-         if (context.activity.type === 'installationUpdate') {
-           GBLog.info(`Bot installed on Teams.`);
-         } else if (context.activity.type === 'conversationUpdate' &&
-           context.activity.membersAdded.length > 0) {
- 
-           // Check if a bot or a human participant is being added to the conversation.
- 
-           const member = context.activity.membersAdded[0];
-           if (context.activity.membersAdded[0].id === context.activity.recipient.id) {
-             GBLog.info(`Bot added to conversation, starting chat...`);
- 
-             // Calls onNewSession event on each .gbapp package.
- 
-             await CollectionUtil.asyncForEach(appPackages, async e => {
-               await e.onNewSession(min, step);
-             });
- 
-             // Auto starts dialogs if any is specified.
- 
-             if (!startDialog && !user.welcomed) {
- 
-               // Otherwise, calls / (root) to default welcome users.
- 
-               await step.beginDialog('/');
-             }
-             else {
-               if (!GBMinService.userMobile(step) &&
-                 !min["conversationWelcomed"][step.context.activity.conversation.id]) {
- 
-                 min["conversationWelcomed"][step.context.activity.conversation.id] = true;
- 
-                 GBLog.info(`Auto start (web 1) dialog is now being called: ${startDialog} for ${min.instance.instanceId}...`);
-                 await GBVMService.callVM(startDialog.toLowerCase(), min, step, this.deployer);
-               }
-             }
- 
-           } else {
-             GBLog.info(`Person added to conversation: ${member.name}`);
- 
-             if (GBMinService.userMobile(step)) {
-               if (startDialog && !min["conversationWelcomed"][step.context.activity.conversation.id] &&
-                 !step.context.activity['group']) {
-                 user.welcomed = true;
-                 min["conversationWelcomed"][step.context.activity.conversation.id] = true;
-                 await min.userProfile.set(step.context, user);
-                 GBLog.info(`Auto start (whatsapp) dialog is now being called: ${startDialog} for ${min.instance.instanceId}...`);
-                 await GBVMService.callVM(startDialog.toLowerCase(), min, step, this.deployer);
-               }
-             }
-           }
- 
-         } else if (context.activity.type === 'message') {
- 
-           // Processes messages activities.
- 
-           await this.processMessageActivity(context, min, step);
- 
-         } else if (context.activity.type === 'event') {
- 
-           // Processes events activities.
- 
-           await this.processEventActivity(min, user, context, step);
-         }
- 
-         // Saves conversation state for later use.
- 
-         await conversationState.saveChanges(context, true);
- 
-       } catch (error) {
- 
-         const msg = `ERROR: ${error.message} ${error.stack ? error.stack : ''}`;
-         GBLog.error(msg);
- 
-         await min.conversationalService.sendText(
-           min,
-           step,
-           Messages[step.context.activity.locale].very_sorry_about_error
-         );
- 
-         await step.beginDialog('/ask', { isReturning: true });
-       }
-     });
-   }
- 
-   /**
-    * Called to handle all event sent by .gbui clients.
-    */
-   private async processEventActivity(min, user, context, step: GBDialogStep) {
- 
-     if (context.activity.name === 'whoAmI') {
-       await step.beginDialog('/whoAmI');
-     } else if (context.activity.name === 'showSubjects') {
-       await step.beginDialog('/menu', undefined);
-     } else if (context.activity.name === 'giveFeedback') {
-       await step.beginDialog('/feedback', {
-         fromMenu: true
-       });
-     } else if (context.activity.name === 'showFAQ') {
-       await step.beginDialog('/faq');
-     } else if (context.activity.name === 'answerEvent') {
-       await step.beginDialog('/answerEvent', <AskDialogArgs>{
-         questionId: context.activity.data,
-         fromFaq: true
-       });
-     } else if (context.activity.name === 'quality') {
-       await step.beginDialog('/quality', {
-         score: context.activity.data
-       });
-     } else if (context.activity.name === 'startGB') {
-       const startDialog = min.core.getParam(min.instance, 'Start Dialog', null);
-       if (startDialog && !min["conversationWelcomed"][step.context.activity.conversation.id]) {
-         user.welcomed = true;
-         GBLog.info(`Auto start (web 2) dialog is now being called: ${startDialog} for ${min.instance.instanceId}...`);
-         await GBVMService.callVM(startDialog.toLowerCase(), min, step, this.deployer);
-       }
-     } else if (context.activity.name === 'updateToken') {
-       const token = context.activity.data;
-       await step.beginDialog('/adminUpdateToken', { token: token });
-     } else {
-       await step.continueDialog();
-     }
-   }
- 
-   /**
-    * Called to handle all text messages sent and received by the bot.
-    */
-   private async processMessageActivity(context, min: GBMinInstance, step: GBDialogStep) {
- 
-     const sec = new SecService();
- 
-     // Removes <at>Bot Id</at> from MS Teams.
- 
-     context.activity.text = context.activity.text.replace(/\<at\>.*\<\/at\>\s/gi, '');
- 
-     let data = { query: context.activity.text };
-     await CollectionUtil.asyncForEach(min.appPackages, async (e: IGBPackage) => {
-       await e.onExchangeData(min, 'handleRawInput', data);
-       // TODO: Handle priority over .gbapp, today most common case is just one item per server.
-     });
-     context.activity.text = data.query;
- 
-     // Additional clean up.
- 
-     context.activity.text = context.activity.text.trim();
- 
-     const user = await min.userProfile.get(context, {});
-     let message: GuaribasConversationMessage;
-     if (process.env.PRIVACY_STORE_MESSAGES === 'true') {
- 
-       // Adds message to the analytics layer.
- 
-       const analytics = new AnalyticsService();
-       if (user) {
- 
-         if (!user.conversation) {
-           user.conversation = await analytics.createConversation(user.systemUser);
-         }
- 
-         message = await analytics.createMessage(
-           min.instance.instanceId,
-           user.conversation,
-           user.systemUser.userId,
-           context.activity.text
-         );
-       }
-     }
- 
-     // Checks for global exit kewywords cancelling any active dialogs.
- 
-     const globalQuit = (locale, utterance) => {
-       return utterance.match(Messages.global_quit);
-     };
- 
-     // Files in .gbdialog can be called directly by typing its name normalized into JS .
- 
-     const isVMCall = Object.keys(min.scriptMap).find(key => min.scriptMap[key] === context.activity.text) !== undefined;
-     if (isVMCall) {
-       await GBVMService.callVM(context.activity.text, min, step, this.deployer);
-     } else if (context.activity.text.charAt(0) === '/') {
- 
-       const text = context.activity.text;
-       const parts = text.split(' ');
-       const cmdOrDialogName = parts[0];
-       parts.splice(0, 1);
-       const args = parts.join(' ');
-       if (cmdOrDialogName === '/start') {
- 
- 
-         // Reset user.
- 
-         const user = await min.userProfile.get(context, {});
-         await min.conversationalService.sendEvent(min, step, 'loadInstance', {});
-         user.loaded = false;
-         await min.userProfile.set(step.context, user);
- 
-       } else if (cmdOrDialogName === '/call') {
-         await GBVMService.callVM(args, min, step, this.deployer);
-       } else {
-         await step.beginDialog(cmdOrDialogName, { args: args });
-       }
-     } else if (globalQuit(step.context.activity.locale, context.activity.text)) {
-       await step.cancelAllDialogs();
-       await min.conversationalService.sendText(min, step, Messages[step.context.activity.locale].canceled);
- 
-     } else if (context.activity.text === 'admin') {
-       await step.beginDialog('/admin');
- 
-     } else if (context.activity.text.startsWith('{"title"')) {
-       await step.beginDialog('/menu', JSON.parse(context.activity.text));
- 
-     } else if (
-       !(await this.deployer.getStoragePackageByName(min.instance.instanceId, `${min.instance.botId}.gbkb`)) &&
-       process.env.GBKB_ENABLE_AUTO_PUBLISH === 'true'
-     ) {
-       await min.conversationalService.sendText(min, step,
-         `Oi, ainda não possuo pacotes de conhecimento publicados. Por favor, aguarde alguns segundos enquanto eu auto-publico alguns pacotes.`
-       );
-       await step.beginDialog('/publish', { confirm: true, firstTime: true });
-     } else {
- 
-       // Removes unwanted chars in input text.
- 
-       let text = context.activity.text;
-       const originalText = text;
-       text = text.replace(/<([^>]+?)([^>]*?)>(.*?)<\/\1>/gi, '');
- 
-       // Saves special words (keep text) in tokens to prevent it from
-       // spell checking and translation.
- 
-       const keepText: string = min.core.getParam(min.instance, 'Keep Text', '');
-       let keepTextList = [];
-       if (keepTextList) {
-         keepTextList = keepTextList.concat(keepText.split(';'));
-       }
-       const replacements = [];
-       await CollectionUtil.asyncForEach(min.appPackages, async (e: IGBPackage) => {
-         const result = await e.onExchangeData(min, 'getKeepText', {});
-         if (result) {
-           keepTextList = keepTextList.concat(result);
-         }
-       });
- 
-       const getNormalizedRegExp = (value) => {
-         var chars = [
-           { letter: 'a', reg: '[aáàãäâ]' },
-           { letter: 'e', reg: '[eéèëê]' },
-           { letter: 'i', reg: '[iíìïî]' },
-           { letter: 'o', reg: '[oóòõöô]' },
-           { letter: 'u', reg: '[uúùüû]' },
-           { letter: 'c', reg: '[cç]' }
-         ];
- 
-         for (var i in chars) {
-           value = value.replace(new RegExp(chars[i].letter, 'gi'), chars[i].reg);
-         };
-         return value;
-       };
- 
-       let textProcessed = text;
-       if (keepTextList) {
-         keepTextList = keepTextList.filter(p => p.trim() !== '');
-         let i = 0;
-         await CollectionUtil.asyncForEach(keepTextList, item => {
-           const it = GBConversationalService.removeDiacritics(item);
-           const noAccentText = GBConversationalService.removeDiacritics(textProcessed);
- 
-           if (noAccentText.toLowerCase().indexOf(it.toLowerCase()) != -1) {
-             const replacementToken = 'X' + GBAdminService.getNumberIdentifier().substr(0, 4);
-             replacements[i] = { text: item, replacementToken: replacementToken };
-             i++;
-             textProcessed = textProcessed.replace(new RegExp(`\\b${getNormalizedRegExp(it.trim())}\\b`, 'gi'), `${replacementToken}`);
-           }
-         });
-       }
- 
-       // Spells check the input text before translating,
-       // keeping fixed tokens as specified in Config.
- 
-       text = await min.conversationalService.spellCheck(min, textProcessed);
- 
-       // Detects user typed language and updates their locale profile if applies.
- 
-       let locale = min.core.getParam<string>(min.instance, 'Default User Language',
-         GBConfigService.get('DEFAULT_USER_LANGUAGE')
-       );
-       const detectLanguage = min.core.getParam<boolean>(min.instance, 'Language Detector',
-         GBConfigService.getBoolean('LANGUAGE_DETECTOR')
-       ) === 'true';
-       const systemUser = user.systemUser;
-       locale = systemUser.locale;
-       if (detectLanguage || !locale) {
-         locale = await min.conversationalService.getLanguage(min, text);
-         if (systemUser.locale != locale) {
- 
-           user.systemUser = await sec.updateUserLocale(systemUser.userId, locale);
-           await min.userProfile.set(step.context, user);
-         }
-       }
- 
-       // Checks for bad words on input text.
- 
-       const hasBadWord = wash.check(locale, context.activity.text);
-       if (hasBadWord) {
-         return await step.beginDialog('/pleaseNoBadWords');
-       }
- 
-       // Translates text into content language, keeping
-       // reserved tokens specified in Config.
- 
-       const contentLocale = min.core.getParam<string>(
-         min.instance,
-         'Default Content Language',
-         GBConfigService.get('DEFAULT_CONTENT_LANGUAGE')
-       );
-       text = await min.conversationalService.translate(min, text, contentLocale);
-       GBLog.info(`Translated text (processMessageActivity): ${text}.`);
- 
-       // Restores all token text back after spell checking and translation.
- 
-       if (keepTextList) {
-         let i = 0;
-         await CollectionUtil.asyncForEach(replacements, item => {
-           i++;
-           text = text.replace(new RegExp(`${item.replacementToken}`, 'gi'), item.text);
-         });
-       }
-       step.context.activity['text'] = text;
-       step.context.activity['originalText'] = originalText;
- 
-       GBLog.info(`Final text ready for NLP/Search/.gbapp: ${text}.`);
- 
-       if (user.systemUser.agentMode === 'self') {
-         const manualUser = await sec.getUserFromAgentSystemId(user.systemUser.userSystemId);
- 
-         GBLog.info(`HUMAN AGENT (${user.systemUser.userSystemId}) TO USER ${manualUser.userSystemId}: ${text}`);
- 
-         const cmd = 'SEND FILE ';
-         if (text.startsWith(cmd)) {
-           const filename = text.substr(cmd.length);
-           const message = await min.kbService.getAnswerTextByMediaName(min.instance.instanceId, filename);
- 
-           if (message === null) {
-             GBLog.error(`File ${filename} not found in any .gbkb published. Check the name or publish again the associated .gbkb.`);
-           } else {
-             await min.conversationalService.sendMarkdownToMobile(min, null, manualUser.userSystemId, message);
-           }
-         }
-         else {
-           await min.whatsAppDirectLine.sendToDeviceEx(manualUser.userSystemId, `${manualUser.agentSystemId}: ${text}`, locale,
-             step.context.activity.conversation.id);
-         }
-       }
-       else {
- 
-         // If there is a dialog in course, continue to the next step.
- 
-         if (step.activeDialog !== undefined) {
-           await step.continueDialog();
-         } else {
- 
-           const startDialog = user.hearOnDialog ?
-             user.hecallbackarOnDialog :
-             min.core.getParam(min.instance, 'Start Dialog', null);
- 
-           if (text !== startDialog) {
-             let nextDialog = null;
-             let data = {
-               query: text,
-               step: step,
-               notTranslatedQuery: originalText,
-               message: message ? message['dataValues'] : null,
-               user: user ? user.dataValues : null
-             };
-             await CollectionUtil.asyncForEach(min.appPackages, async (e: IGBPackage) => {
-               if (!nextDialog) {
-                 nextDialog = await e.onExchangeData(min, 'handleAnswer', data);
-               }
-             });
-             data.step = null;
-             GBLog.info(`/answer being called from processMessageActivity (nextDialog=${nextDialog}).`);
-             await step.beginDialog(nextDialog ? nextDialog : '/answer', {
-               data: data,
-               query: text,
-               user: user ? user.dataValues : null,
-               message: message
-             });
- 
-           }
-         }
-       }
-     }
-   }
- }
- +        }
+      }
+    }
+  }
+}