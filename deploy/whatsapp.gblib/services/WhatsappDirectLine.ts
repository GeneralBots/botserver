/*****************************************************************************\
|                                               ( )_  _                       |
|    _ _    _ __   _ _    __    ___ ___     _ _ | ,_)(_)  ___   ___     _     |
|   ( '_`\ ( '__)/'_` ) /'_ `\/' _ ` _ `\ /'_` )| |  | |/',__)/' _ `\ /'_`\   |
|   | (_) )| |  ( (_| |( (_) || ( ) ( ) |( (_| || |_ | |\__, \| ( ) |( (_) )  |
|   | ,__/'(_)  `\__,_)`\__  |(_) (_) (_)`\__,_)`\__)(_)(____/(_) (_)`\___/'  |
|   | |                ( )_) |                                                |
|   (_)                 \___/'                                                |
|                                                                             |
| General Bots Copyright (c) Pragmatismo.io. All rights reserved.             |
| Licensed under the AGPL-3.0.                                                |
|                                                                             | 
| According to our dual licensing model, this program can be used either      |
| under the terms of the GNU Affero General Public License, version 3,        |
| or under a proprietary license.                                             |
|                                                                             |
| The texts of the GNU Affero General Public License with an additional       |
| permission and of our proprietary license can be found at and               |
| in the LICENSE file you have received along with this program.              |
|                                                                             |
| This program is distributed in the hope that it will be useful,             |
| but WITHOUT ANY WARRANTY; without even the implied warranty of              |
| MERCHANTABILITY or FITNESS FOR A PARTICULAR PURPOSE. See the                |
| GNU Affero General Public License for more details.                         |
|                                                                             |
| "General Bots" is a registered trademark of Pragmatismo.io.                 |
| The licensing of the program under the AGPLv3 does not imply a              |
| trademark license. Therefore any rights, title and interest in              |
| our trademarks remain entirely with us.                                     |
|                                                                             |
\*****************************************************************************/

const Path = require("path");
const Fs = require("fs");
const _ = require("lodash");
const Parse = require("csv-parse");
const Async = require("async");
const UrlJoin = require("url-join");
const Walk = require("fs-walk");
const logger = require("../../../src/logger");
const Swagger = require('swagger-client');
const rp = require('request-promise');
import * as request from "request-promise-native";

import { GBServiceCallback, GBService, IGBInstance } from "botlib";

export class WhatsappDirectLine extends GBService {

    pollInterval = 1000;
    directLineClientName = 'DirectLineClient';
    directLineSpecUrl = 'https://docs.botframework.com/en-us/restapi/directline3/swagger.json';

    directLineClient: any;
    whatsappServiceKey: string;
    whatsappServiceNumber: string;
    whatsappServiceUrl: string;
    whatsappServiceWebhookUrl: string;
    botId: string;
    watermark: string = null;

    conversationIds = {};

    constructor(botId, directLineSecret, whatsappServiceKey, whatsappServiceNumber, whatsappServiceUrl, whatsappServiceWebhookUrl) {

        super();

        this.botId = botId;
        this.whatsappServiceKey = whatsappServiceKey;
        this.whatsappServiceNumber = whatsappServiceNumber;
        this.whatsappServiceUrl = whatsappServiceUrl;
        this.whatsappServiceWebhookUrl = whatsappServiceWebhookUrl;

        // TODO: Migrate to Swagger 3.
        this.directLineClient = rp(this.directLineSpecUrl)
            .then((spec) => {
                return new Swagger({
                    spec: JSON.parse(spec.trim()),
                    usePromise: true
                });
            })
            .then(async (client) => {
                client.clientAuthorizations.add('AuthorizationBotConnector',
                    new Swagger.ApiKeyAuthorization('Authorization', 'Bearer ' +
                        directLineSecret, 'header'));

                var options = {
                    method: 'POST',
                    url: UrlJoin(this.whatsappServiceUrl, "webhook"),
                    qs:
                        {
                            token: this.whatsappServiceKey,
                            webhookUrl: `${this.whatsappServiceWebhookUrl}/instances/${this.botId}/whatsapp`,
                            set: true
                        },
                    headers:
                        {
                            'cache-control': 'no-cache'
                        }
                };

                try {
                    const result = await request.post(options);
                    logger.info(result);
                } catch (error) {
                    logger.error('Error initializing 3rd party Whatsapp provider.', error);
                }

                return client;
            })
            .catch((err) => {
                logger.error('Error initializing DirectLine client', err);
            });

    }

    received(req, res) {
        let text = req.body.messages[0].body;
        let from = req.body.messages[0].author.split('@')[0];
        let fromName = req.body.messages[0].senderName;

        if (req.body.messages[0].fromMe) {
            return; // Exit here.
        }

        logger.info(`GBWhatsapp: Hook called. from: ${from}(${fromName}), text: ${text})`);

        let conversationId = this.conversationIds[from];

        this.directLineClient.then((client) => {

            if (this.conversationIds[from] == null) {

                logger.info(`GBWhatsapp: Starting new conversation on Bot.`);
                client.Conversations.Conversations_StartConversation()
                    .then((response) => {
                        return response.obj.conversationId;
                    })
                    .then((conversationId) => {

                        this.conversationIds[from] = conversationId;

                        this.inputMessage(client, conversationId, text,
                            from, fromName);

                        this.pollMessages(client, conversationId, from, fromName);
                    })
                    .catch((err) => {
                        console.error('Error starting conversation', err);
                    });

            } else {
                this.inputMessage(client, conversationId, text,
                    from, fromName);
            }
            res.end();
        });
    }


    inputMessage(client, conversationId, text, from, fromName) {

        client.Conversations.Conversations_PostActivity(
            {
                conversationId: conversationId,
                activity: {
                    textFormat: 'plain',
                    text: text,
                    type: 'message',
                    from: {
                        id: from,
                        name: fromName
                    },
                    replyToId: from
                }
            }).catch((err) => {
                logger.error(`GBWhatsapp: Error receiving message: ${err}.`);
            });

    }

    pollMessages(client, conversationId, from, fromName) {

        logger.info(`GBWhatsapp: Starting polling message for conversationId: 
        ${conversationId}.`);

        setInterval(() => {
            client.Conversations.Conversations_GetActivities({
                conversationId:
                    conversationId, watermark: this.watermark
            })
                .then((response) => {
                    this.watermark = response.obj.watermark;
                    return response.obj.activities;
                })
                .then((activities) => {
                    this.printMessages(activities, conversationId, from, fromName);
                });
        }, this.pollInterval);
    }

    printMessages(activities, conversationId, from, fromName) {

        if (activities && activities.length) {

            // Ignore own messages.
// TODO: this.botId instead of "general-bot-9672a8d3"
<<<<<<< HEAD
            activities = activities.filter((m) => { return (m.from.id === "GeneralBot-Netshoes")  && m.type === "message" });
=======
            activities = activities.filter((m) => {
               return (m.from.id.substr(0, 19) === "GeneralBot-Netshoes" || m.from.id.includes("4vqtLx3cFJgBAELkRib2K8"))  && m.type === "message" });
>>>>>>> bc41a8c1

            if (activities.length) {

                // Print other messages.

                activities.forEach(activity => {
                    this.printMessage(activity, conversationId, from, fromName);
                });
            }
        }
    }

    printMessage(activity, conversationId, from, fromName) {

        let output = "";

        if (activity.text) {
            logger.info(`GBWhatsapp: MSG: ${activity.text}`);
            output = activity.text;
        }

        if (activity.attachments) {
            activity.attachments.forEach((attachment) => {
                switch (attachment.contentType) {
                    case "application/vnd.microsoft.card.hero":
                        output += `\n${this.renderHeroCard(attachment)}`;
                        break;

                    case "image/png":
                        logger.info('Opening the requested image ' + attachment.contentUrl);
                        output += `\n${attachment.contentUrl}`;
                        break;
                }
            });
        }

        this.sendToDevice(conversationId, from, fromName, output);
    }

    renderHeroCard(attachment) {
        return `${attachment.content.title} - ${attachment.content.text}`;
    }

    async sendToDevice(conversationId, to, toName, msg) {
        var options = {
            method: 'POST',
            url: UrlJoin(this.whatsappServiceUrl, 'message'),
            qs:
                {
                    token: this.whatsappServiceKey,
                    phone: to,
                    body: msg
                },
            headers:
                {
                    'cache-control': 'no-cache'
                }
        };

        const result = await request.get(options);
    }
}<|MERGE_RESOLUTION|>--- conflicted
+++ resolved
@@ -204,13 +204,8 @@
 
             // Ignore own messages.
 // TODO: this.botId instead of "general-bot-9672a8d3"
-<<<<<<< HEAD
             activities = activities.filter((m) => { return (m.from.id === "GeneralBot-Netshoes")  && m.type === "message" });
-=======
-            activities = activities.filter((m) => {
-               return (m.from.id.substr(0, 19) === "GeneralBot-Netshoes" || m.from.id.includes("4vqtLx3cFJgBAELkRib2K8"))  && m.type === "message" });
->>>>>>> bc41a8c1
-
+              
             if (activities.length) {
 
                 // Print other messages.
