--- conflicted
+++ resolved
@@ -35,13 +35,8 @@
 const UrlJoin = require("url-join");
 
 import { GBMinInstance, IGBPackage, IGBCoreService } from "botlib";
-<<<<<<< HEAD
 
-import { Sequelize } from "sequelize-typescript";
-=======
-import { Session } from 'botbuilder';
 import { Sequelize } from 'sequelize-typescript';
->>>>>>> 17129785
 import { ConsoleDirectLine } from "./services/ConsoleDirectLine";
 
 export class GBConsolePackage implements IGBPackage {
@@ -60,11 +55,7 @@
 
   unloadBot(min: GBMinInstance): void {
   }
-<<<<<<< HEAD
+
   onNewSession(min: GBMinInstance, dc: any): void {
-=======
->>>>>>> 17129785
-
-  onNewSession(min: GBMinInstance, session: Session): void {
   }
 }