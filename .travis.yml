--- conflicted
+++ resolved
@@ -9,10 +9,6 @@
 before_script:
 - npm run build
 
-<<<<<<< HEAD
-
-=======
->>>>>>> d5b1479b
 branches:
   only:
   - master
