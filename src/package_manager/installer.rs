use crate::package_manager::component::ComponentConfig;
use crate::package_manager::os::detect_os;
use crate::package_manager::{InstallMode, OsType};
use anyhow::Result;
use log::trace;
use rand::distr::Alphanumeric;
use sha2::{Digest, Sha256};
use std::collections::HashMap;
use std::path::PathBuf;

pub struct PackageManager {
    pub mode: InstallMode,
    pub os_type: OsType,
    pub base_path: PathBuf,
    pub tenant: String,
    pub components: HashMap<String, ComponentConfig>,
}

impl PackageManager {
    pub fn new(mode: InstallMode, tenant: Option<String>) -> Result<Self> {
        let os_type = detect_os();
        let base_path = if mode == InstallMode::Container {
            PathBuf::from("/opt/gbo")
        } else {
            std::env::current_dir()?.join("botserver-stack")
        };
        let tenant = tenant.unwrap_or_else(|| "default".to_string());

        let mut pm = PackageManager {
            mode,
            os_type,
            base_path,
            tenant,
            components: HashMap::new(),
        };
        pm.register_components();
        Ok(pm)
    }

    fn register_components(&mut self) {
        self.register_tables();
        self.register_cache();
        self.register_drive();
        self.register_llm();
        self.register_email();
        self.register_proxy();
        self.register_directory();
        self.register_alm();
        self.register_alm_ci();
        self.register_dns();
        self.register_webmail();
        self.register_meeting();
        self.register_table_editor();
        self.register_doc_editor();
        self.register_desktop();
        self.register_devtools();
        self.register_bot();
        self.register_system();
        self.register_vector_db();
        self.register_host();
    }

    fn register_drive(&mut self) {
        let drive_password = self.generate_secure_password(16);
        let drive_user = "gbdriveuser".to_string();
        let farm_password = std::env::var("FARM_PASSWORD")
            .unwrap_or_else(|_| self.generate_secure_password(32));
        let encrypted_drive_password = self.encrypt_password(&drive_password, &farm_password);

<<<<<<< HEAD
        self.components.insert("drive".to_string(), ComponentConfig {
            name: "drive".to_string(),
            required: true,
            ports: vec![9000, 9001],
            dependencies: vec![],
            linux_packages: vec![],
            macos_packages: vec![],
            windows_packages: vec![],
            download_url: Some("https://dl.min.io/server/minio/release/linux-amd64/minio".to_string()),
            binary_name: Some("minio".to_string()),
            pre_install_cmds_linux: vec![],
            post_install_cmds_linux: vec![
                "wget https://dl.min.io/client/mc/release/linux-amd64/mc -O {{BIN_PATH}}/mc".to_string(),
                "chmod +x {{BIN_PATH}}/mc".to_string(),
                format!("{{{{BIN_PATH}}}}/mc alias set mc http://localhost:9000 gbdriveuser {}", drive_password),
                "{{BIN_PATH}}/mc mb mc/default.gbai".to_string(),
                format!("{{{{BIN_PATH}}}}/mc admin user add mc gbdriveuser {}", drive_password),
                "{{BIN_PATH}}/mc admin policy attach mc readwrite --user=gbdriveuser".to_string()
            ],
            pre_install_cmds_macos: vec![],
            post_install_cmds_macos: vec![
                "wget https://dl.min.io/client/mc/release/darwin-amd64/mc -O {{BIN_PATH}}/mc".to_string(),
                "chmod +x {{BIN_PATH}}/mc".to_string()
            ],
            pre_install_cmds_windows: vec![],
            post_install_cmds_windows: vec![
                "curl https://dl.min.io/client/mc/release/windows-amd64/mc.exe -O {{BIN_PATH}}\\mc.exe".to_string(),
                "cmd /c {{BIN_PATH}}\\mc.exe alias set mc http://localhost:9000 gbdriveuser {}".to_string(),
                "cmd /c {{BIN_PATH}}\\mc.exe mb mc\\default.gbai".to_string(),
                "cmd /c {{BIN_PATH}}\\mc.exe admin user add mc gbdriveuser {}".to_string(),
                "cmd /c {{BIN_PATH}}\\mc.exe admin policy attach mc readwrite --user=gbdriveuser".to_string()
            ],
            env_vars: HashMap::from([
                ("MINIO_ROOT_USER".to_string(), "gbdriveuser".to_string()),
                ("MINIO_ROOT_PASSWORD".to_string(), drive_password)
            ]),
            exec_cmd: "nohup {{BIN_PATH}}/minio server {{DATA_PATH}} --address :9000 --console-address :9001 > {{LOGS_PATH}}/minio.log 2>&1 &".to_string(),
        });
=======
        let env_path = self.base_path.join(".env");
        let env_content = format!(
            "DRIVE_USER={}\nDRIVE_PASSWORD={}\nFARM_PASSWORD={}\nDRIVE_ROOT_USER={}\nDRIVE_ROOT_PASSWORD={}\n",
            drive_user, drive_password, farm_password, drive_user, drive_password
        );
        let _ = std::fs::write(&env_path, env_content);

        self.components.insert(
            "drive".to_string(),
            ComponentConfig {
                name: "drive".to_string(),
                required: true,
                ports: vec![9000, 9001],
                dependencies: vec![],
                linux_packages: vec![],
                macos_packages: vec![],
                windows_packages: vec![],
                download_url: Some(
                    "https://dl.min.io/server/minio/release/linux-amd64/minio".to_string(),
                ),
                binary_name: Some("minio".to_string()),
                pre_install_cmds_linux: vec![],
                post_install_cmds_linux: vec![
                    "wget https://dl.min.io/client/mc/release/linux-amd64/mc -O {{BIN_PATH}}/mc"
                        .to_string(),
                    "chmod +x {{BIN_PATH}}/mc".to_string(),
                ],
                pre_install_cmds_macos: vec![],
                post_install_cmds_macos: vec![
                    "wget https://dl.min.io/client/mc/release/darwin-amd64/mc -O {{BIN_PATH}}/mc"
                        .to_string(),
                    "chmod +x {{BIN_PATH}}/mc".to_string(),
                ],
                pre_install_cmds_windows: vec![],
                post_install_cmds_windows: vec![],
                env_vars: HashMap::from([
                    ("DRIVE_ROOT_USER".to_string(), drive_user.clone()),
                    ("DRIVE_ROOT_PASSWORD".to_string(), drive_password.clone()),
                ]),
                data_download_list: Vec::new(),
                exec_cmd: "nohup {{BIN_PATH}}/minio server {{DATA_PATH}} --address :9000 --console-address :9001 > {{LOGS_PATH}}/minio.log 2>&1 & sleep 5 && {{BIN_PATH}}/mc alias set drive http://localhost:9000 $DRIVE_ROOT_USER $DRIVE_ROOT_PASSWORD && {{BIN_PATH}}/mc mb drive/default.gbai || true".to_string(),
            },
        );
>>>>>>> a0629cc8

        self.update_drive_credentials_in_database(&encrypted_drive_password)
            .ok();
    }

    fn update_drive_credentials_in_database(&self, encrypted_drive_password: &str) -> Result<()> {
        use crate::shared::models::schema::bots::dsl::*;
        use diesel::pg::PgConnection;
        use diesel::prelude::*;
        use uuid::Uuid;

        let database_url = std::env::var("DATABASE_URL")
            .unwrap_or_else(|_| "postgres://gbuser:@localhost:5432/botserver".to_string());

        if let Ok(mut conn) = PgConnection::establish(&database_url) {
            let system_bot_id = Uuid::parse_str("00000000-0000-0000-0000-000000000000")?;
            diesel::update(bots)
                .filter(id.eq(system_bot_id))
                .set(llm_config.eq(serde_json::json!({
                    "encrypted_drive_password": encrypted_drive_password,
                })))
                .execute(&mut conn)?;
            trace!("Updated drive credentials in database for system bot");
        }
        Ok(())
    }

    fn register_tables(&mut self) {
        let db_password = std::env::var("DATABASE_URL")
            .ok()
            .and_then(|url| {
                if let Some(stripped) = url.strip_prefix("postgres://gbuser:") {
                    stripped.split('@').next().map(|s| s.to_string())
                } else {
                    None
                }
            })
            .unwrap_or_else(|| self.generate_secure_password(16));

        self.components.insert(
            "tables".to_string(),
            ComponentConfig {
                name: "tables".to_string(),
                required: true,
                ports: vec![5432],
                dependencies: vec![],
                linux_packages: vec![],
                macos_packages: vec![],
                windows_packages: vec![],
                download_url: Some(
                    "https://github.com/theseus-rs/postgresql-binaries/releases/download/18.0.0/postgresql-18.0.0-x86_64-unknown-linux-gnu.tar.gz".to_string(),
                ),
                binary_name: Some("postgres".to_string()),
                pre_install_cmds_linux: vec![],
                post_install_cmds_linux: vec![
                    "chmod +x ./bin/*".to_string(),
                    format!("if [ ! -d \"{{{{DATA_PATH}}}}/pgdata\" ]; then PG_PASSWORD={} ./bin/initdb -D {{{{DATA_PATH}}}}/pgdata -U gbuser --pwfile=<(echo $PG_PASSWORD); fi", db_password),
                    "echo \"data_directory = '{{DATA_PATH}}/pgdata'\" > {{CONF_PATH}}/postgresql.conf".to_string(),
                    "echo \"ident_file = '{{CONF_PATH}}/pg_ident.conf'\" >> {{CONF_PATH}}/postgresql.conf".to_string(),
                    "echo \"port = 5432\" >> {{CONF_PATH}}/postgresql.conf".to_string(),
                    "echo \"listen_addresses = '*'\" >> {{CONF_PATH}}/postgresql.conf".to_string(),
                    "echo \"log_directory = '{{LOGS_PATH}}'\" >> {{CONF_PATH}}/postgresql.conf".to_string(),
                    "echo \"logging_collector = on\" >> {{CONF_PATH}}/postgresql.conf".to_string(),
                    "echo \"host all all all md5\" > {{CONF_PATH}}/pg_hba.conf".to_string(),
                    "touch {{CONF_PATH}}/pg_ident.conf".to_string(),
                    "./bin/pg_ctl -D {{DATA_PATH}}/pgdata -l {{LOGS_PATH}}/postgres.log start -w -t 30".to_string(),
                    "sleep 5".to_string(),
                    "for i in $(seq 1 30); do ./bin/pg_isready -h localhost -p 5432 -U gbuser >/dev/null 2>&1 && echo 'PostgreSQL is ready' && break || echo \"Waiting for PostgreSQL... attempt $i/30\" >&2; sleep 2; done".to_string(),
                    "./bin/pg_isready -h localhost -p 5432 -U gbuser || { echo 'ERROR: PostgreSQL failed to start properly' >&2; cat {{LOGS_PATH}}/postgres.log >&2; exit 1; }".to_string(),
                    format!("PGPASSWORD={} ./bin/psql -h localhost -p 5432 -U gbuser -d postgres -c \"CREATE DATABASE botserver WITH OWNER gbuser\" 2>&1 | grep -v 'already exists' || true", db_password),
                ],
                pre_install_cmds_macos: vec![],
                post_install_cmds_macos: vec![
                    "chmod +x ./bin/*".to_string(),
                    "if [ ! -d \"{{DATA_PATH}}/pgdata\" ]; then ./bin/initdb -D {{DATA_PATH}}/pgdata -U postgres; fi".to_string(),
                ],
                pre_install_cmds_windows: vec![],
                post_install_cmds_windows: vec![],
                env_vars: HashMap::new(),
                data_download_list: Vec::new(),
                exec_cmd: "./bin/pg_ctl -D {{DATA_PATH}}/pgdata -l {{LOGS_PATH}}/postgres.log start -w -t 30".to_string(),
            },
        );
    }

    fn register_cache(&mut self) {
<<<<<<< HEAD
        self.components.insert("cache".to_string(), ComponentConfig {
            name: "cache".to_string(),
            required: true,
            ports: vec![6379],
            dependencies: vec![],
            linux_packages: vec!["curl".to_string(), "gnupg".to_string(), "lsb-release".to_string()],
            macos_packages: vec!["redis".to_string()],
            windows_packages: vec![],
            download_url: None,
            binary_name: Some("valkey-server".to_string()),
            pre_install_cmds_linux: vec![
                "sudo bash -c 'if [ ! -f /usr/share/keyrings/valkey.gpg ]; then curl -fsSL https://packages.redis.io/gpg | gpg --dearmor -o /usr/share/keyrings/valkey.gpg; fi'".to_string(),
                "sudo bash -c 'if [ ! -f /etc/apt/sources.list.d/valkey.list ]; then echo \"deb [signed-by=/usr/share/keyrings/valkey.gpg] https://packages.redis.io/deb $(lsb_release -cs) main\" | tee /etc/apt/sources.list.d/valkey.list; fi'".to_string(),
                "sudo apt-get update && sudo apt-get install -y valkey".to_string()
            ],
            post_install_cmds_linux: vec![],
            pre_install_cmds_macos: vec![],
            post_install_cmds_macos: vec![],
            pre_install_cmds_windows: vec![

                "powershell -Command \"if (!(Test-Path -Path 'C:\\ProgramData\\valkey\\keyrings\\valkey.gpg')) { Invoke-WebRequest -Uri 'https://packages.redis.io/gpg' -OutFile C:\\ProgramData\\valkey\\keyrings\\valkey.gpg }\"".to_string(),
                "powershell -Command \"if (!(Test-Path -Path 'C:\\ProgramData\\valkey\\sources.list')) { Add-Content -Path 'C:\\ProgramData\\valkey\\sources.list' -Value 'deb [signed-by=C:\\ProgramData\\valkey\\keyrings\\valkey.gpg] https://packages.redis.io/windows valkey main' }\"".to_string(),
                "powershell -Command \"winget install -e --id Valkey valkey-server\"".to_string()
            ],
            post_install_cmds_windows: vec![],
            env_vars: HashMap::new(),
            exec_cmd: "valkey-server --port 6379 --dir {{DATA_PATH}}".to_string(),
        });
=======
        self.components.insert(
            "cache".to_string(),
            ComponentConfig {
                name: "cache".to_string(),
                required: true,
                ports: vec![6379],
                dependencies: vec![],
                linux_packages: vec![],
                macos_packages: vec![],
                windows_packages: vec![],
                download_url: Some(
                    "https://download.valkey.io/releases/valkey-9.0.0-jammy-x86_64.tar.gz".to_string(),
                ),
                binary_name: Some("valkey-server".to_string()),
                pre_install_cmds_linux: vec![],
post_install_cmds_linux: vec![
    "chmod +x {{BIN_PATH}}/bin/valkey-server".to_string(),
],
                pre_install_cmds_macos: vec![],
                post_install_cmds_macos: vec![],
                pre_install_cmds_windows: vec![],
                post_install_cmds_windows: vec![],
                env_vars: HashMap::new(),
                data_download_list: Vec::new(),
                exec_cmd: "{{BIN_PATH}}/bin/valkey-server --port 6379 --dir {{DATA_PATH}}".to_string(),
            },
        );
>>>>>>> a0629cc8
    }

    fn register_llm(&mut self) {
        self.components.insert(
            "llm".to_string(),
            ComponentConfig {
                name: "llm".to_string(),
                required: true,
                ports: vec![8081, 8082],
                dependencies: vec![],
                linux_packages: vec!["unzip".to_string()],
                macos_packages: vec!["unzip".to_string()],
                windows_packages: vec![],
                download_url: Some(
                    "https://github.com/ggml-org/llama.cpp/releases/download/b6148/llama-b6148-bin-ubuntu-x64.zip".to_string(),
                ),
                binary_name: Some("llama-server".to_string()),
                pre_install_cmds_linux: vec![],
                post_install_cmds_linux: vec![],
                pre_install_cmds_macos: vec![],
                post_install_cmds_macos: vec![],
                pre_install_cmds_windows: vec![],
                post_install_cmds_windows: vec![],
                env_vars: HashMap::new(),
                data_download_list: vec![
                    "https://huggingface.co/bartowski/DeepSeek-R1-Distill-Qwen-1.5B-GGUF/resolve/main/DeepSeek-R1-Distill-Qwen-1.5B-Q3_K_M.gguf".to_string(),
                    "https://huggingface.co/CompendiumLabs/bge-small-en-v1.5-gguf/resolve/main/bge-small-en-v1.5-f32.gguf".to_string(),
                ],
                exec_cmd: "nohup {{BIN_PATH}}/llama-server -m {{DATA_PATH}}/DeepSeek-R1-Distill-Qwen-1.5B-Q3_K_M.gguf --port 8081 > {{LOGS_PATH}}/llm-main.log 2>&1 & nohup {{BIN_PATH}}/llama-server -m {{DATA_PATH}}/bge-small-en-v1.5-f32.gguf --port 8082 --embedding > {{LOGS_PATH}}/llm-embed.log 2>&1 &".to_string(),
            },
        );
    }

    fn register_email(&mut self) {
        self.components.insert(
            "email".to_string(),
            ComponentConfig {
                name: "email".to_string(),
                required: false,
                ports: vec![25, 80, 110, 143, 465, 587, 993, 995, 4190],
                dependencies: vec![],
                linux_packages: vec!["libcap2-bin".to_string(), "resolvconf".to_string()],
                macos_packages: vec![],
                windows_packages: vec![],
                download_url: Some(
                    "https://github.com/stalwartlabs/stalwart/releases/download/v0.13.1/stalwart-x86_64-unknown-linux-gnu.tar.gz".to_string(),
                ),
                binary_name: Some("stalwart".to_string()),
                pre_install_cmds_linux: vec![],
                post_install_cmds_linux: vec![
                    "setcap 'cap_net_bind_service=+ep' {{BIN_PATH}}/stalwart".to_string(),
                ],
                pre_install_cmds_macos: vec![],
                post_install_cmds_macos: vec![],
                pre_install_cmds_windows: vec![],
                post_install_cmds_windows: vec![],
                env_vars: HashMap::new(),
                data_download_list: Vec::new(),
                exec_cmd: "{{BIN_PATH}}/stalwart --config {{CONF_PATH}}/config.toml".to_string(),
            },
        );
    }

    fn register_proxy(&mut self) {
        self.components.insert(
            "proxy".to_string(),
            ComponentConfig {
                name: "proxy".to_string(),
                required: false,
                ports: vec![80, 443],
                dependencies: vec![],
                linux_packages: vec!["libcap2-bin".to_string()],
                macos_packages: vec![],
                windows_packages: vec![],
                download_url: Some(
                    "https://github.com/caddyserver/caddy/releases/download/v2.10.0-beta.3/caddy_2.10.0-beta.3_linux_amd64.tar.gz".to_string(),
                ),
                binary_name: Some("caddy".to_string()),
                pre_install_cmds_linux: vec![],
                post_install_cmds_linux: vec![
                    "setcap 'cap_net_bind_service=+ep' {{BIN_PATH}}/caddy".to_string(),
                ],
                pre_install_cmds_macos: vec![],
                post_install_cmds_macos: vec![],
                pre_install_cmds_windows: vec![],
                post_install_cmds_windows: vec![],
                env_vars: HashMap::from([("XDG_DATA_HOME".to_string(), "{{DATA_PATH}}".to_string())]),
                data_download_list: Vec::new(),
                exec_cmd: "{{BIN_PATH}}/caddy run --config {{CONF_PATH}}/Caddyfile".to_string(),
            },
        );
    }

    fn register_directory(&mut self) {
        self.components.insert(
            "directory".to_string(),
            ComponentConfig {
                name: "directory".to_string(),
                required: false,
                ports: vec![8080],
                dependencies: vec![],
                linux_packages: vec!["libcap2-bin".to_string()],
                macos_packages: vec![],
                windows_packages: vec![],
                download_url: Some(
                    "https://github.com/zitadel/zitadel/releases/download/v2.71.2/zitadel-linux-amd64.tar.gz".to_string(),
                ),
                binary_name: Some("zitadel".to_string()),
                pre_install_cmds_linux: vec![],
                post_install_cmds_linux: vec![
                    "setcap 'cap_net_bind_service=+ep' {{BIN_PATH}}/zitadel".to_string(),
                ],
                pre_install_cmds_macos: vec![],
                post_install_cmds_macos: vec![],
                pre_install_cmds_windows: vec![],
                post_install_cmds_windows: vec![],
                env_vars: HashMap::new(),
                data_download_list: Vec::new(),
                exec_cmd: "{{BIN_PATH}}/zitadel start --config {{CONF_PATH}}/zitadel.yaml".to_string(),
            },
        );
    }

    fn register_alm(&mut self) {
        self.components.insert(
            "alm".to_string(),
            ComponentConfig {
                name: "alm".to_string(),
                required: false,
                ports: vec![3000],
                dependencies: vec![],
                linux_packages: vec!["git".to_string(), "git-lfs".to_string()],
                macos_packages: vec!["git".to_string(), "git-lfs".to_string()],
                windows_packages: vec![],
                download_url: Some(
                    "https://codeberg.org/forgejo/forgejo/releases/download/v10.0.2/forgejo-10.0.2-linux-amd64".to_string(),
                ),
                binary_name: Some("forgejo".to_string()),
                pre_install_cmds_linux: vec![],
                post_install_cmds_linux: vec![],
                pre_install_cmds_macos: vec![],
                post_install_cmds_macos: vec![],
                pre_install_cmds_windows: vec![],
                post_install_cmds_windows: vec![],
                env_vars: HashMap::from([
                    ("USER".to_string(), "alm".to_string()),
                    ("HOME".to_string(), "{{DATA_PATH}}".to_string()),
                ]),
                data_download_list: Vec::new(),
                exec_cmd: "{{BIN_PATH}}/forgejo web --work-path {{DATA_PATH}}".to_string(),
            },
        );
    }

    fn register_alm_ci(&mut self) {
        self.components.insert(
            "alm-ci".to_string(),
            ComponentConfig {
                name: "alm-ci".to_string(),
                required: false,
                ports: vec![],
                dependencies: vec!["alm".to_string()],
                linux_packages: vec![
                    "git".to_string(),
                    "curl".to_string(),
                    "gnupg".to_string(),
                    "ca-certificates".to_string(),
                    "build-essential".to_string(),
                ],
                macos_packages: vec!["git".to_string(), "node".to_string()],
                windows_packages: vec![],
                download_url: Some(
                    "https://code.forgejo.org/forgejo/runner/releases/download/v6.3.1/forgejo-runner-6.3.1-linux-amd64".to_string(),
                ),
                binary_name: Some("forgejo-runner".to_string()),
                pre_install_cmds_linux: vec![
                    "curl -fsSL https://deb.nodesource.com/setup_22.x | bash -".to_string(),
                    "apt-get install -y nodejs".to_string(),
                ],
                post_install_cmds_linux: vec!["npm install -g pnpm@latest".to_string()],
                pre_install_cmds_macos: vec![],
                post_install_cmds_macos: vec!["npm install -g pnpm@latest".to_string()],
                pre_install_cmds_windows: vec![],
                post_install_cmds_windows: vec![],
                env_vars: HashMap::new(),
                data_download_list: Vec::new(),
                exec_cmd: "{{BIN_PATH}}/forgejo-runner daemon --config {{CONF_PATH}}/config.yaml".to_string(),
            },
        );
    }

    fn register_dns(&mut self) {
        self.components.insert(
            "dns".to_string(),
            ComponentConfig {
                name: "dns".to_string(),
                required: false,
                ports: vec![53],
                dependencies: vec![],
                linux_packages: vec![],
                macos_packages: vec![],
                windows_packages: vec![],
                download_url: Some(
                    "https://github.com/coredns/coredns/releases/download/v1.12.4/coredns_1.12.4_linux_amd64.tgz".to_string(),
                ),
                binary_name: Some("coredns".to_string()),
                pre_install_cmds_linux: vec![],
                post_install_cmds_linux: vec![
                    "setcap cap_net_bind_service=+ep {{BIN_PATH}}/coredns".to_string(),
                ],
                pre_install_cmds_macos: vec![],
                post_install_cmds_macos: vec![],
                pre_install_cmds_windows: vec![],
                post_install_cmds_windows: vec![],
                env_vars: HashMap::new(),
                data_download_list: Vec::new(),
                exec_cmd: "{{BIN_PATH}}/coredns -conf {{CONF_PATH}}/Corefile".to_string(),
            },
        );
    }

    fn register_webmail(&mut self) {
        self.components.insert(
            "webmail".to_string(),
            ComponentConfig {
                name: "webmail".to_string(),
                required: false,
                ports: vec![8080],
                dependencies: vec!["email".to_string()],
                linux_packages: vec![
                    "ca-certificates".to_string(),
                    "apt-transport-https".to_string(),
                    "php8.1".to_string(),
                    "php8.1-fpm".to_string(),
                ],
                macos_packages: vec!["php".to_string()],
                windows_packages: vec![],
                download_url: Some(
                    "https://github.com/roundcube/roundcubemail/releases/download/1.6.6/roundcubemail-1.6.6-complete.tar.gz".to_string(),
                ),
                binary_name: None,
                pre_install_cmds_linux: vec![],
                post_install_cmds_linux: vec![],
                pre_install_cmds_macos: vec![],
                post_install_cmds_macos: vec![],
                pre_install_cmds_windows: vec![],
                post_install_cmds_windows: vec![],
                env_vars: HashMap::new(),
                data_download_list: Vec::new(),
                exec_cmd: "php -S 0.0.0.0:8080 -t {{DATA_PATH}}/roundcubemail".to_string(),
            },
        );
    }

    fn register_meeting(&mut self) {
        self.components.insert(
            "meeting".to_string(),
            ComponentConfig {
                name: "meeting".to_string(),
                required: false,
                ports: vec![7880, 3478],
                dependencies: vec![],
                linux_packages: vec!["coturn".to_string()],
                macos_packages: vec![],
                windows_packages: vec![],
                download_url: Some(
                    "https://github.com/livekit/livekit/releases/download/v1.8.4/livekit_1.8.4_linux_amd64.tar.gz".to_string(),
                ),
                binary_name: Some("livekit-server".to_string()),
                pre_install_cmds_linux: vec![],
                post_install_cmds_linux: vec![],
                pre_install_cmds_macos: vec![],
                post_install_cmds_macos: vec![],
                pre_install_cmds_windows: vec![],
                post_install_cmds_windows: vec![],
                env_vars: HashMap::new(),
                data_download_list: Vec::new(),
                exec_cmd: "{{BIN_PATH}}/livekit-server --config {{CONF_PATH}}/config.yaml".to_string(),
            },
        );
    }

    fn register_table_editor(&mut self) {
        self.components.insert(
            "table_editor".to_string(),
            ComponentConfig {
                name: "table_editor".to_string(),
                required: false,
                ports: vec![5757],
                dependencies: vec!["tables".to_string()],
                linux_packages: vec!["curl".to_string()],
                macos_packages: vec![],
                windows_packages: vec![],
                download_url: Some("http://get.nocodb.com/linux-x64".to_string()),
                binary_name: Some("nocodb".to_string()),
                pre_install_cmds_linux: vec![],
                post_install_cmds_linux: vec![],
                pre_install_cmds_macos: vec![],
                post_install_cmds_macos: vec![],
                pre_install_cmds_windows: vec![],
                post_install_cmds_windows: vec![],
                env_vars: HashMap::new(),
                data_download_list: Vec::new(),
                exec_cmd: "{{BIN_PATH}}/nocodb".to_string(),
            },
        );
    }

    fn register_doc_editor(&mut self) {
        self.components.insert(
            "doc_editor".to_string(),
            ComponentConfig {
                name: "doc_editor".to_string(),
                required: false,
                ports: vec![9980],
                dependencies: vec![],
                linux_packages: vec!["gnupg".to_string()],
                macos_packages: vec![],
                windows_packages: vec![],
                download_url: None,
                binary_name: Some("coolwsd".to_string()),
                pre_install_cmds_linux: vec![],
                post_install_cmds_linux: vec![],
                pre_install_cmds_macos: vec![],
                post_install_cmds_macos: vec![],
                pre_install_cmds_windows: vec![],
                post_install_cmds_windows: vec![],
                env_vars: HashMap::new(),
                data_download_list: Vec::new(),
                exec_cmd: "coolwsd --config-file={{CONF_PATH}}/coolwsd.xml".to_string(),
            },
        );
    }

    fn register_desktop(&mut self) {
        self.components.insert(
            "desktop".to_string(),
            ComponentConfig {
                name: "desktop".to_string(),
                required: false,
                ports: vec![3389],
                dependencies: vec![],
                linux_packages: vec!["xvfb".to_string(), "xrdp".to_string(), "xfce4".to_string()],
                macos_packages: vec![],
                windows_packages: vec![],
                download_url: None,
                binary_name: None,
                pre_install_cmds_linux: vec![],
                post_install_cmds_linux: vec![],
                pre_install_cmds_macos: vec![],
                post_install_cmds_macos: vec![],
                pre_install_cmds_windows: vec![],
                post_install_cmds_windows: vec![],
                env_vars: HashMap::new(),
                data_download_list: Vec::new(),
                exec_cmd: "xrdp --nodaemon".to_string(),
            },
        );
    }

    fn register_devtools(&mut self) {
        self.components.insert(
            "devtools".to_string(),
            ComponentConfig {
                name: "devtools".to_string(),
                required: false,
                ports: vec![],
                dependencies: vec![],
                linux_packages: vec!["xclip".to_string(), "git".to_string(), "curl".to_string()],
                macos_packages: vec!["git".to_string()],
                windows_packages: vec![],
                download_url: None,
                binary_name: None,
                pre_install_cmds_linux: vec![],
                post_install_cmds_linux: vec![],
                pre_install_cmds_macos: vec![],
                post_install_cmds_macos: vec![],
                pre_install_cmds_windows: vec![],
                post_install_cmds_windows: vec![],
                env_vars: HashMap::new(),
                data_download_list: Vec::new(),
                exec_cmd: "".to_string(),
            },
        );
    }

    fn register_bot(&mut self) {
        self.components.insert(
            "bot".to_string(),
            ComponentConfig {
                name: "bot".to_string(),
                required: false,
                ports: vec![3000],
                dependencies: vec![],
                linux_packages: vec![
                    "curl".to_string(),
                    "gnupg".to_string(),
                    "ca-certificates".to_string(),
                    "git".to_string(),
                ],
                macos_packages: vec!["node".to_string()],
                windows_packages: vec![],
                download_url: None,
                binary_name: None,
                pre_install_cmds_linux: vec![
                    "curl -fsSL https://deb.nodesource.com/setup_22.x | bash -".to_string(),
                    "apt-get install -y nodejs".to_string(),
                ],
                post_install_cmds_linux: vec![],
                pre_install_cmds_macos: vec![],
                post_install_cmds_macos: vec![],
                pre_install_cmds_windows: vec![],
                post_install_cmds_windows: vec![],
                env_vars: HashMap::from([("DISPLAY".to_string(), ":99".to_string())]),
                data_download_list: Vec::new(),
                exec_cmd: "".to_string(),
            },
        );
    }

    fn register_system(&mut self) {
        self.components.insert(
            "system".to_string(),
            ComponentConfig {
                name: "system".to_string(),
                required: false,
                ports: vec![8000],
                dependencies: vec![],
                linux_packages: vec!["curl".to_string(), "unzip".to_string(), "git".to_string()],
                macos_packages: vec![],
                windows_packages: vec![],
                download_url: None,
                binary_name: None,
                pre_install_cmds_linux: vec![],
                post_install_cmds_linux: vec![],
                pre_install_cmds_macos: vec![],
                post_install_cmds_macos: vec![],
                pre_install_cmds_windows: vec![],
                post_install_cmds_windows: vec![],
                env_vars: HashMap::new(),
                data_download_list: Vec::new(),
                exec_cmd: "".to_string(),
            },
        );
    }

    fn register_vector_db(&mut self) {
        self.components.insert(
            "vector_db".to_string(),
            ComponentConfig {
                name: "vector_db".to_string(),
                required: false,
                ports: vec![6333],
                dependencies: vec![],
                linux_packages: vec![],
                macos_packages: vec![],
                windows_packages: vec![],
                download_url: Some(
                    "https://github.com/qdrant/qdrant/releases/latest/download/qdrant-x86_64-unknown-linux-gnu.tar.gz".to_string(),
                ),
                binary_name: Some("qdrant".to_string()),
                pre_install_cmds_linux: vec![],
                post_install_cmds_linux: vec![],
                pre_install_cmds_macos: vec![],
                post_install_cmds_macos: vec![],
                pre_install_cmds_windows: vec![],
                post_install_cmds_windows: vec![],
                env_vars: HashMap::new(),
                data_download_list: Vec::new(),
                exec_cmd: "{{BIN_PATH}}/qdrant --storage-path {{DATA_PATH}}".to_string(),
            },
        );
    }

    fn register_host(&mut self) {
        self.components.insert(
            "host".to_string(),
            ComponentConfig {
                name: "host".to_string(),
                required: false,
                ports: vec![],
                dependencies: vec![],
                linux_packages: vec!["sshfs".to_string(), "bridge-utils".to_string()],
                macos_packages: vec![],
                windows_packages: vec![],
                download_url: None,
                binary_name: None,
                pre_install_cmds_linux: vec![
                    "echo 'net.ipv4.ip_forward=1' | tee -a /etc/sysctl.conf".to_string(),
                    "sysctl -p".to_string(),
                ],
                post_install_cmds_linux: vec![
                    "lxd init --auto".to_string(),
                    "lxc storage create default dir".to_string(),
                    "lxc profile device add default root disk path=/ pool=default".to_string(),
                ],
                pre_install_cmds_macos: vec![],
                post_install_cmds_macos: vec![],
                pre_install_cmds_windows: vec![],
                post_install_cmds_windows: vec![],
                env_vars: HashMap::new(),
                data_download_list: Vec::new(),
                exec_cmd: "".to_string(),
            },
        );
    }

    pub fn start(&self, component: &str) -> Result<std::process::Child> {
        if let Some(component) = self.components.get(component) {
            let bin_path = self.base_path.join("bin").join(&component.name);
            let data_path = self.base_path.join("data").join(&component.name);
            let conf_path = self.base_path.join("conf").join(&component.name);
            let logs_path = self.base_path.join("logs").join(&component.name);

            if component.name == "tables" {
                let check_cmd = format!(
                    "./bin/pg_ctl -D {} status",
                    data_path.join("pgdata").display()
                );
                let check_output = std::process::Command::new("sh")
                    .current_dir(&bin_path)
                    .arg("-c")
                    .arg(&check_cmd)
                    .output();

                if let Ok(output) = check_output {
                    if output.status.success() {
                        trace!("Component {} is already running, skipping start", component.name);
                        return Ok(std::process::Command::new("sh")
                            .arg("-c")
                            .arg("echo 'Already running'")
                            .spawn()?);
                    }
                }
            }

            let rendered_cmd = component
                .exec_cmd
                .replace("{{BIN_PATH}}", &bin_path.to_string_lossy())
                .replace("{{DATA_PATH}}", &data_path.to_string_lossy())
                .replace("{{CONF_PATH}}", &conf_path.to_string_lossy())
                .replace("{{LOGS_PATH}}", &logs_path.to_string_lossy());

            trace!("Starting component {} with command: {}", component.name, rendered_cmd);

            let child = std::process::Command::new("sh")
                .current_dir(&bin_path)
                .arg("-c")
                .arg(&rendered_cmd)
                .spawn();

            match child {
                Ok(c) => Ok(c),
                Err(e) => {
                    let err_msg = e.to_string();
                    if err_msg.contains("already running") || component.name == "tables" {
                        trace!("Component {} may already be running, continuing anyway", component.name);
                        Ok(std::process::Command::new("sh")
                            .arg("-c")
                            .arg("echo 'Already running'")
                            .spawn()?)
                    } else {
                        Err(e.into())
                    }
                }
            }
        } else {
            Err(anyhow::anyhow!("Component {} not found", component))
        }
    }

    fn generate_secure_password(&self, length: usize) -> String {
        let mut rng = rand::rng();
        (0..length)
            .map(|_| {
                let byte = rand::Rng::sample(&mut rng, Alphanumeric);
                char::from(byte)
            })
            .collect()
    }

    fn encrypt_password(&self, password: &str, key: &str) -> String {
        let mut hasher = Sha256::new();
        hasher.update(key.as_bytes());
        hasher.update(password.as_bytes());
        format!("{:x}", hasher.finalize())
    }
}<|MERGE_RESOLUTION|>--- conflicted
+++ resolved
@@ -67,7 +67,6 @@
             .unwrap_or_else(|_| self.generate_secure_password(32));
         let encrypted_drive_password = self.encrypt_password(&drive_password, &farm_password);
 
-<<<<<<< HEAD
         self.components.insert("drive".to_string(), ComponentConfig {
             name: "drive".to_string(),
             required: true,
@@ -106,51 +105,6 @@
             ]),
             exec_cmd: "nohup {{BIN_PATH}}/minio server {{DATA_PATH}} --address :9000 --console-address :9001 > {{LOGS_PATH}}/minio.log 2>&1 &".to_string(),
         });
-=======
-        let env_path = self.base_path.join(".env");
-        let env_content = format!(
-            "DRIVE_USER={}\nDRIVE_PASSWORD={}\nFARM_PASSWORD={}\nDRIVE_ROOT_USER={}\nDRIVE_ROOT_PASSWORD={}\n",
-            drive_user, drive_password, farm_password, drive_user, drive_password
-        );
-        let _ = std::fs::write(&env_path, env_content);
-
-        self.components.insert(
-            "drive".to_string(),
-            ComponentConfig {
-                name: "drive".to_string(),
-                required: true,
-                ports: vec![9000, 9001],
-                dependencies: vec![],
-                linux_packages: vec![],
-                macos_packages: vec![],
-                windows_packages: vec![],
-                download_url: Some(
-                    "https://dl.min.io/server/minio/release/linux-amd64/minio".to_string(),
-                ),
-                binary_name: Some("minio".to_string()),
-                pre_install_cmds_linux: vec![],
-                post_install_cmds_linux: vec![
-                    "wget https://dl.min.io/client/mc/release/linux-amd64/mc -O {{BIN_PATH}}/mc"
-                        .to_string(),
-                    "chmod +x {{BIN_PATH}}/mc".to_string(),
-                ],
-                pre_install_cmds_macos: vec![],
-                post_install_cmds_macos: vec![
-                    "wget https://dl.min.io/client/mc/release/darwin-amd64/mc -O {{BIN_PATH}}/mc"
-                        .to_string(),
-                    "chmod +x {{BIN_PATH}}/mc".to_string(),
-                ],
-                pre_install_cmds_windows: vec![],
-                post_install_cmds_windows: vec![],
-                env_vars: HashMap::from([
-                    ("DRIVE_ROOT_USER".to_string(), drive_user.clone()),
-                    ("DRIVE_ROOT_PASSWORD".to_string(), drive_password.clone()),
-                ]),
-                data_download_list: Vec::new(),
-                exec_cmd: "nohup {{BIN_PATH}}/minio server {{DATA_PATH}} --address :9000 --console-address :9001 > {{LOGS_PATH}}/minio.log 2>&1 & sleep 5 && {{BIN_PATH}}/mc alias set drive http://localhost:9000 $DRIVE_ROOT_USER $DRIVE_ROOT_PASSWORD && {{BIN_PATH}}/mc mb drive/default.gbai || true".to_string(),
-            },
-        );
->>>>>>> a0629cc8
 
         self.update_drive_credentials_in_database(&encrypted_drive_password)
             .ok();
@@ -237,7 +191,6 @@
     }
 
     fn register_cache(&mut self) {
-<<<<<<< HEAD
         self.components.insert("cache".to_string(), ComponentConfig {
             name: "cache".to_string(),
             required: true,
@@ -266,35 +219,6 @@
             env_vars: HashMap::new(),
             exec_cmd: "valkey-server --port 6379 --dir {{DATA_PATH}}".to_string(),
         });
-=======
-        self.components.insert(
-            "cache".to_string(),
-            ComponentConfig {
-                name: "cache".to_string(),
-                required: true,
-                ports: vec![6379],
-                dependencies: vec![],
-                linux_packages: vec![],
-                macos_packages: vec![],
-                windows_packages: vec![],
-                download_url: Some(
-                    "https://download.valkey.io/releases/valkey-9.0.0-jammy-x86_64.tar.gz".to_string(),
-                ),
-                binary_name: Some("valkey-server".to_string()),
-                pre_install_cmds_linux: vec![],
-post_install_cmds_linux: vec![
-    "chmod +x {{BIN_PATH}}/bin/valkey-server".to_string(),
-],
-                pre_install_cmds_macos: vec![],
-                post_install_cmds_macos: vec![],
-                pre_install_cmds_windows: vec![],
-                post_install_cmds_windows: vec![],
-                env_vars: HashMap::new(),
-                data_download_list: Vec::new(),
-                exec_cmd: "{{BIN_PATH}}/bin/valkey-server --port 6379 --dir {{DATA_PATH}}".to_string(),
-            },
-        );
->>>>>>> a0629cc8
     }
 
     fn register_llm(&mut self) {
