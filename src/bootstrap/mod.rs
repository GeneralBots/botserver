--- conflicted
+++ resolved
@@ -409,29 +409,6 @@
                 let bot_name = path.file_name().unwrap().to_string_lossy().to_string();
                 let bucket = bot_name.trim_start_matches('/').to_string();
                 info!("Uploading template {} to Drive bucket {}", bot_name, bucket);
-<<<<<<< HEAD
-if operator.stat(&bucket).await.is_err() {
-    info!("Bucket {} not found, creating it", bucket);
-    let bucket_path = if bucket.ends_with('/') { bucket.clone() } else { format!("{}/", bucket) };
-match operator.create_dir(&bucket_path).await {
-        Ok(_) => {
-            debug!("Bucket {} created successfully", bucket);
-        }
-        Err(e) => {
-            let err_msg = format!("{}", e);
-            if err_msg.contains("BucketAlreadyOwnedByYou") {
-                log::warn!("Bucket {} already exists, reusing default.gbai", bucket);
-                self.upload_directory_recursive(&operator, &Path::new("templates/default.gbai"), "default.gbai").await?;
-                continue;
-            } else {
-                return Err(e.into());
-            }
-        }
-    }
-}
-self.upload_directory_recursive(&operator, &path, &bucket).await?;
-info!("Uploaded template {} to Drive bucket {}", bot_name, bucket);
-=======
                 
                 // Check if bucket exists
                 if client.head_bucket().bucket(&bucket).send().await.is_err() {
@@ -456,7 +433,6 @@
                 self.upload_directory_recursive(client, &path, &bucket, "/")
                     .await?;
                 info!("Uploaded template {} to Drive bucket {}", bot_name, bucket);
->>>>>>> a3555c1a
             }
         }
         Ok(())
