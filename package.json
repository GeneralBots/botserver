--- conflicted
+++ resolved
@@ -66,20 +66,13 @@
     "botbuilder-choices": "^4.0.0-preview1.2",
     "botbuilder-dialogs": "^4.1.7",
     "botbuilder-prompts": "^4.0.0-preview1.2",
-<<<<<<< HEAD
     "botlib": "0.1.8",
-=======
     "botlib": "0.1.7",
->>>>>>> cde174fb
     "chai": "4.2.0",
     "child_process": "^1.0.2",
     "chokidar": "2.0.4",
     "cli-spinner": "^0.2.8",
-<<<<<<< HEAD
     "csv-parse": "4.0.1",
-=======
-    "csv-parse": "4.0.0",
->>>>>>> cde174fb
     "dotenv-extended": "2.3.0",
     "express": "4.16.4",
     "express-promise-router": "3.0.3",
@@ -130,11 +123,7 @@
     "@semantic-release/release-notes-generator": "^7.1.4",
     "@types/chai": "4.1.7",
     "@types/mocha": "5.2.5",
-<<<<<<< HEAD
     "@types/sequelize": "4.27.32",
-=======
-    "@types/sequelize": "4.27.31",
->>>>>>> cde174fb
     "@types/url-join": "0.8.2",
     "@types/winston": "2.4.4",
     "ban-sensitive-files": "1.9.2",
